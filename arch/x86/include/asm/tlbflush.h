#ifndef _ASM_X86_TLBFLUSH_H
#define _ASM_X86_TLBFLUSH_H

#include <linux/mm.h>
#include <linux/sched.h>

#include <asm/processor.h>
#include <asm/special_insns.h>

#ifdef CONFIG_PARAVIRT
#include <asm/paravirt.h>
#else
#define __flush_tlb() __native_flush_tlb()
#define __flush_tlb_global() __native_flush_tlb_global()
#define __flush_tlb_single(addr) __native_flush_tlb_single(addr)
#endif

struct tlb_state {
#ifdef CONFIG_SMP
	struct mm_struct *active_mm;
	int state;
#endif

	/*
	 * Access to this CR4 shadow and to H/W CR4 is protected by
	 * disabling interrupts when modifying either one.
	 */
	unsigned long cr4;
};
DECLARE_PER_CPU_SHARED_ALIGNED(struct tlb_state, cpu_tlbstate);

/* Initialize cr4 shadow for this CPU. */
static inline void cr4_init_shadow(void)
{
	this_cpu_write(cpu_tlbstate.cr4, __read_cr4());
}

/* Set in this cpu's CR4. */
static inline void cr4_set_bits(unsigned long mask)
{
	unsigned long cr4;

	cr4 = this_cpu_read(cpu_tlbstate.cr4);
	if ((cr4 | mask) != cr4) {
		cr4 |= mask;
		this_cpu_write(cpu_tlbstate.cr4, cr4);
		__write_cr4(cr4);
	}
}

/* Clear in this cpu's CR4. */
static inline void cr4_clear_bits(unsigned long mask)
{
	unsigned long cr4;

	cr4 = this_cpu_read(cpu_tlbstate.cr4);
	if ((cr4 & ~mask) != cr4) {
		cr4 &= ~mask;
		this_cpu_write(cpu_tlbstate.cr4, cr4);
		__write_cr4(cr4);
	}
}

/* Read the CR4 shadow. */
static inline unsigned long cr4_read_shadow(void)
{
	return this_cpu_read(cpu_tlbstate.cr4);
}

/*
 * Save some of cr4 feature set we're using (e.g.  Pentium 4MB
 * enable and PPro Global page enable), so that any CPU's that boot
 * up after us can get the correct flags.  This should only be used
 * during boot on the boot cpu.
 */
extern unsigned long mmu_cr4_features;
extern u32 *trampoline_cr4_features;

static inline void cr4_set_bits_and_update_boot(unsigned long mask)
{
	mmu_cr4_features |= mask;
	if (trampoline_cr4_features)
		*trampoline_cr4_features = mmu_cr4_features;
	cr4_set_bits(mask);
}

static inline void __native_flush_tlb(void)
{
	if (static_cpu_has(X86_FEATURE_INVPCID)) {
		u64 descriptor[2];

		descriptor[0] = PCID_KERNEL;
		asm volatile(__ASM_INVPCID : : "d"(&descriptor), "a"(INVPCID_ALL_NONGLOBAL) : "memory");
		return;
	}

#if defined(CONFIG_X86_64) && defined(CONFIG_PAX_MEMORY_UDEREF)
	if (static_cpu_has(X86_FEATURE_PCID)) {
		unsigned int cpu = raw_get_cpu();

		native_write_cr3(__pa(get_cpu_pgd(cpu, user)) | PCID_USER);
		native_write_cr3(__pa(get_cpu_pgd(cpu, kernel)) | PCID_KERNEL);
		raw_put_cpu_no_resched();
		return;
	}
#endif

	native_write_cr3(native_read_cr3());
}

static inline void __native_flush_tlb_global_irq_disabled(void)
{
<<<<<<< HEAD
	if (static_cpu_has(X86_FEATURE_INVPCID)) {
		u64 descriptor[2];

		descriptor[0] = PCID_KERNEL;
		asm volatile(__ASM_INVPCID : : "d"(&descriptor), "a"(INVPCID_ALL_GLOBAL) : "memory");
	} else {
		unsigned long cr4;

		cr4 = native_read_cr4();
		/* clear PGE */
		native_write_cr4(cr4 & ~X86_CR4_PGE);
		/* write old PGE again and flush TLBs */
		native_write_cr4(cr4);
	}
=======
	unsigned long cr4;

	cr4 = this_cpu_read(cpu_tlbstate.cr4);
	/* clear PGE */
	native_write_cr4(cr4 & ~X86_CR4_PGE);
	/* write old PGE again and flush TLBs */
	native_write_cr4(cr4);
>>>>>>> ea5dd38e
}

static inline void __native_flush_tlb_global(void)
{
	unsigned long flags;

	/*
	 * Read-modify-write to CR4 - protect it from preemption and
	 * from interrupts. (Use the raw variant because this code can
	 * be called from deep inside debugging code.)
	 */
	raw_local_irq_save(flags);

	__native_flush_tlb_global_irq_disabled();

	raw_local_irq_restore(flags);
}

static inline void __native_flush_tlb_single(unsigned long addr)
{
	if (static_cpu_has(X86_FEATURE_INVPCID)) {
		u64 descriptor[2];

		descriptor[0] = PCID_KERNEL;
		descriptor[1] = addr;

#if defined(CONFIG_X86_64) && defined(CONFIG_PAX_MEMORY_UDEREF)
		if (!static_cpu_has(X86_FEATURE_STRONGUDEREF) || addr >= TASK_SIZE_MAX) {
			if (addr < TASK_SIZE_MAX)
				descriptor[1] += pax_user_shadow_base;
			asm volatile(__ASM_INVPCID : : "d"(&descriptor), "a"(INVPCID_SINGLE_ADDRESS) : "memory");
		}

		descriptor[0] = PCID_USER;
		descriptor[1] = addr;
#endif

		asm volatile(__ASM_INVPCID : : "d"(&descriptor), "a"(INVPCID_SINGLE_ADDRESS) : "memory");
		return;
	}

#if defined(CONFIG_X86_64) && defined(CONFIG_PAX_MEMORY_UDEREF)
	if (static_cpu_has(X86_FEATURE_PCID)) {
		unsigned int cpu = raw_get_cpu();

		native_write_cr3(__pa(get_cpu_pgd(cpu, user)) | PCID_USER | PCID_NOFLUSH);
		asm volatile("invlpg (%0)" ::"r" (addr) : "memory");
		native_write_cr3(__pa(get_cpu_pgd(cpu, kernel)) | PCID_KERNEL | PCID_NOFLUSH);
		raw_put_cpu_no_resched();

		if (!static_cpu_has(X86_FEATURE_STRONGUDEREF) && addr < TASK_SIZE_MAX)
			addr += pax_user_shadow_base;
	}
#endif

	asm volatile("invlpg (%0)" ::"r" (addr) : "memory");
}

static inline void __flush_tlb_all(void)
{
	if (cpu_has_pge)
		__flush_tlb_global();
	else
		__flush_tlb();
}

static inline void __flush_tlb_one(unsigned long addr)
{
	count_vm_tlb_event(NR_TLB_LOCAL_FLUSH_ONE);
	__flush_tlb_single(addr);
}

#define TLB_FLUSH_ALL	-1UL

/*
 * TLB flushing:
 *
 *  - flush_tlb() flushes the current mm struct TLBs
 *  - flush_tlb_all() flushes all processes TLBs
 *  - flush_tlb_mm(mm) flushes the specified mm context TLB's
 *  - flush_tlb_page(vma, vmaddr) flushes one page
 *  - flush_tlb_range(vma, start, end) flushes a range of pages
 *  - flush_tlb_kernel_range(start, end) flushes a range of kernel pages
 *  - flush_tlb_others(cpumask, mm, start, end) flushes TLBs on other cpus
 *
 * ..but the i386 has somewhat limited tlb flushing capabilities,
 * and page-granular flushes are available only on i486 and up.
 */

#ifndef CONFIG_SMP

/* "_up" is for UniProcessor.
 *
 * This is a helper for other header functions.  *Not* intended to be called
 * directly.  All global TLB flushes need to either call this, or to bump the
 * vm statistics themselves.
 */
static inline void __flush_tlb_up(void)
{
	count_vm_tlb_event(NR_TLB_LOCAL_FLUSH_ALL);
	__flush_tlb();
}

static inline void flush_tlb_all(void)
{
	count_vm_tlb_event(NR_TLB_LOCAL_FLUSH_ALL);
	__flush_tlb_all();
}

static inline void flush_tlb(void)
{
	__flush_tlb_up();
}

static inline void local_flush_tlb(void)
{
	__flush_tlb_up();
}

static inline void flush_tlb_mm(struct mm_struct *mm)
{
	if (mm == current->active_mm)
		__flush_tlb_up();
}

static inline void flush_tlb_page(struct vm_area_struct *vma,
				  unsigned long addr)
{
	if (vma->vm_mm == current->active_mm)
		__flush_tlb_one(addr);
}

static inline void flush_tlb_range(struct vm_area_struct *vma,
				   unsigned long start, unsigned long end)
{
	if (vma->vm_mm == current->active_mm)
		__flush_tlb_up();
}

static inline void flush_tlb_mm_range(struct mm_struct *mm,
	   unsigned long start, unsigned long end, unsigned long vmflag)
{
	if (mm == current->active_mm)
		__flush_tlb_up();
}

static inline void native_flush_tlb_others(const struct cpumask *cpumask,
					   struct mm_struct *mm,
					   unsigned long start,
					   unsigned long end)
{
}

static inline void reset_lazy_tlbstate(void)
{
}

static inline void flush_tlb_kernel_range(unsigned long start,
					  unsigned long end)
{
	flush_tlb_all();
}

#else  /* SMP */

#include <asm/smp.h>

#define local_flush_tlb() __flush_tlb()

#define flush_tlb_mm(mm)	flush_tlb_mm_range(mm, 0UL, TLB_FLUSH_ALL, 0UL)

#define flush_tlb_range(vma, start, end)	\
		flush_tlb_mm_range(vma->vm_mm, start, end, vma->vm_flags)

extern void flush_tlb_all(void);
extern void flush_tlb_current_task(void);
extern void flush_tlb_page(struct vm_area_struct *, unsigned long);
extern void flush_tlb_mm_range(struct mm_struct *mm, unsigned long start,
				unsigned long end, unsigned long vmflag);
extern void flush_tlb_kernel_range(unsigned long start, unsigned long end);

#define flush_tlb()	flush_tlb_current_task()

void native_flush_tlb_others(const struct cpumask *cpumask,
				struct mm_struct *mm,
				unsigned long start, unsigned long end);

#define TLBSTATE_OK	1
#define TLBSTATE_LAZY	2

static inline void reset_lazy_tlbstate(void)
{
	this_cpu_write(cpu_tlbstate.state, 0);
	this_cpu_write(cpu_tlbstate.active_mm, &init_mm);
}

#endif	/* SMP */

#ifndef CONFIG_PARAVIRT
#define flush_tlb_others(mask, mm, start, end)	\
	native_flush_tlb_others(mask, mm, start, end)
#endif

#endif /* _ASM_X86_TLBFLUSH_H */<|MERGE_RESOLUTION|>--- conflicted
+++ resolved
@@ -110,7 +110,6 @@
 
 static inline void __native_flush_tlb_global_irq_disabled(void)
 {
-<<<<<<< HEAD
 	if (static_cpu_has(X86_FEATURE_INVPCID)) {
 		u64 descriptor[2];
 
@@ -119,21 +118,12 @@
 	} else {
 		unsigned long cr4;
 
-		cr4 = native_read_cr4();
+		cr4 = this_cpu_read(cpu_tlbstate.cr4);
 		/* clear PGE */
 		native_write_cr4(cr4 & ~X86_CR4_PGE);
 		/* write old PGE again and flush TLBs */
 		native_write_cr4(cr4);
 	}
-=======
-	unsigned long cr4;
-
-	cr4 = this_cpu_read(cpu_tlbstate.cr4);
-	/* clear PGE */
-	native_write_cr4(cr4 & ~X86_CR4_PGE);
-	/* write old PGE again and flush TLBs */
-	native_write_cr4(cr4);
->>>>>>> ea5dd38e
 }
 
 static inline void __native_flush_tlb_global(void)
