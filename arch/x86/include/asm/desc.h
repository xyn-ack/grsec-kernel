#ifndef _ASM_X86_DESC_H
#define _ASM_X86_DESC_H

#include <asm/desc_defs.h>
#include <asm/ldt.h>
#include <asm/mmu.h>
#include <asm/pgtable.h>

#include <linux/smp.h>
#include <linux/percpu.h>

static inline void fill_ldt(struct desc_struct *desc, const struct user_desc *info)
{
	desc->limit0		= info->limit & 0x0ffff;

	desc->base0		= (info->base_addr & 0x0000ffff);
	desc->base1		= (info->base_addr & 0x00ff0000) >> 16;

	desc->type		= (info->read_exec_only ^ 1) << 1;
	desc->type	       |= info->contents << 2;
	desc->type	       |= info->seg_not_present ^ 1;

	desc->s			= 1;
	desc->dpl		= 0x3;
	desc->p			= info->seg_not_present ^ 1;
	desc->limit		= (info->limit & 0xf0000) >> 16;
	desc->avl		= info->useable;
	desc->d			= info->seg_32bit;
	desc->g			= info->limit_in_pages;

	desc->base2		= (info->base_addr & 0xff000000) >> 24;
	/*
	 * Don't allow setting of the lm bit. It would confuse
	 * user_64bit_mode and would get overridden by sysret anyway.
	 */
	desc->l			= 0;
}

extern struct desc_ptr idt_descr;
extern gate_desc idt_table[IDT_ENTRIES];
extern const struct desc_ptr debug_idt_descr;
extern gate_desc debug_idt_table[IDT_ENTRIES];

extern struct desc_struct cpu_gdt_table[NR_CPUS][PAGE_SIZE / sizeof(struct desc_struct)];
static inline struct desc_struct *get_cpu_gdt_table(unsigned int cpu)
{
	return cpu_gdt_table[cpu];
}

#ifdef CONFIG_X86_64

static inline void pack_gate(gate_desc *gate, unsigned type, unsigned long func,
			     unsigned dpl, unsigned ist, unsigned seg)
{
	gate->offset_low	= PTR_LOW(func);
	gate->segment		= __KERNEL_CS;
	gate->ist		= ist;
	gate->p			= 1;
	gate->dpl		= dpl;
	gate->zero0		= 0;
	gate->zero1		= 0;
	gate->type		= type;
	gate->offset_middle	= PTR_MIDDLE(func);
	gate->offset_high	= PTR_HIGH(func);
}

#else
static inline void pack_gate(gate_desc *gate, unsigned char type,
			     unsigned long base, unsigned dpl, unsigned flags,
			     unsigned short seg)
{
	gate->gate.offset_low	= base;
	gate->gate.seg		= seg;
	gate->gate.reserved	= 0;
	gate->gate.type		= type;
	gate->gate.s		= 0;
	gate->gate.dpl		= dpl;
	gate->gate.p		= 1;
	gate->gate.offset_high	= base >> 16;
}

#endif

static inline int desc_empty(const void *ptr)
{
	const u32 *desc = ptr;

	return !(desc[0] | desc[1]);
}

#ifdef CONFIG_PARAVIRT
#include <asm/paravirt.h>
#else
#define load_TR_desc()				native_load_tr_desc()
#define load_gdt(dtr)				native_load_gdt(dtr)
#define load_idt(dtr)				native_load_idt(dtr)
#define load_tr(tr)				asm volatile("ltr %0"::"m" (tr))
#define load_ldt(ldt)				asm volatile("lldt %0"::"m" (ldt))

#define store_gdt(dtr)				native_store_gdt(dtr)
#define store_idt(dtr)				native_store_idt(dtr)
#define store_tr(tr)				(tr = native_store_tr())

#define load_TLS(t, cpu)			native_load_tls(t, cpu)
#define set_ldt					native_set_ldt

#define write_ldt_entry(dt, entry, desc)	native_write_ldt_entry(dt, entry, desc)
#define write_gdt_entry(dt, entry, desc, type)	native_write_gdt_entry(dt, entry, desc, type)
#define write_idt_entry(dt, entry, g)		native_write_idt_entry(dt, entry, g)

static inline void paravirt_alloc_ldt(struct desc_struct *ldt, unsigned entries)
{
}

static inline void paravirt_free_ldt(struct desc_struct *ldt, unsigned entries)
{
}
#endif	/* CONFIG_PARAVIRT */

#define store_ldt(ldt) asm("sldt %0" : "=m"(ldt))

static inline void native_write_idt_entry(gate_desc *idt, int entry, const gate_desc *gate)
{
	pax_open_kernel();
	memcpy(&idt[entry], gate, sizeof(*gate));
	pax_close_kernel();
}

static inline void native_write_ldt_entry(struct desc_struct *ldt, int entry, const void *desc)
{
	pax_open_kernel();
	memcpy(&ldt[entry], desc, 8);
	pax_close_kernel();
}

static inline void
native_write_gdt_entry(struct desc_struct *gdt, int entry, const void *desc, int type)
{
	unsigned int size;

	switch (type) {
	case DESC_TSS:	size = sizeof(tss_desc);	break;
	case DESC_LDT:	size = sizeof(ldt_desc);	break;
	default:	size = sizeof(*gdt);		break;
	}

	pax_open_kernel();
	memcpy(&gdt[entry], desc, size);
	pax_close_kernel();
}

static inline void pack_descriptor(struct desc_struct *desc, unsigned long base,
				   unsigned long limit, unsigned char type,
				   unsigned char flags)
{
	desc->a = ((base & 0xffff) << 16) | (limit & 0xffff);
	desc->b = (base & 0xff000000) | ((base & 0xff0000) >> 16) |
		(limit & 0x000f0000) | ((type & 0xff) << 8) |
		((flags & 0xf) << 20);
	desc->p = 1;
}


static inline void set_tssldt_descriptor(void *d, unsigned long addr, unsigned type, unsigned size)
{
#ifdef CONFIG_X86_64
	struct ldttss_desc64 *desc = d;

	memset(desc, 0, sizeof(*desc));

	desc->limit0		= size & 0xFFFF;
	desc->base0		= PTR_LOW(addr);
	desc->base1		= PTR_MIDDLE(addr) & 0xFF;
	desc->type		= type;
	desc->p			= 1;
	desc->limit1		= (size >> 16) & 0xF;
	desc->base2		= (PTR_MIDDLE(addr) >> 8) & 0xFF;
	desc->base3		= PTR_HIGH(addr);
#else
	pack_descriptor((struct desc_struct *)d, addr, size, 0x80 | type, 0);
#endif
}

static inline void __set_tss_desc(unsigned cpu, unsigned int entry, void *addr)
{
	struct desc_struct *d = get_cpu_gdt_table(cpu);
	tss_desc tss;

	/*
	 * sizeof(unsigned long) coming from an extra "long" at the end
	 * of the iobitmap. See tss_struct definition in processor.h
	 *
	 * -1? seg base+limit should be pointing to the address of the
	 * last valid byte
	 */
	set_tssldt_descriptor(&tss, (unsigned long)addr, DESC_TSS,
			      IO_BITMAP_OFFSET + IO_BITMAP_BYTES +
			      sizeof(unsigned long) - 1);
	write_gdt_entry(d, entry, &tss, DESC_TSS);
}

#define set_tss_desc(cpu, addr) __set_tss_desc(cpu, GDT_ENTRY_TSS, addr)

static inline void native_set_ldt(const void *addr, unsigned int entries)
{
	if (likely(entries == 0))
		asm volatile("lldt %w0"::"q" (0));
	else {
		unsigned cpu = smp_processor_id();
		ldt_desc ldt;

		set_tssldt_descriptor(&ldt, (unsigned long)addr, DESC_LDT,
				      entries * LDT_ENTRY_SIZE - 1);
		write_gdt_entry(get_cpu_gdt_table(cpu), GDT_ENTRY_LDT,
				&ldt, DESC_LDT);
		asm volatile("lldt %w0"::"q" (GDT_ENTRY_LDT*8));
	}
}

static inline void native_load_tr_desc(void)
{
	pax_open_kernel();
	asm volatile("ltr %w0"::"q" (GDT_ENTRY_TSS*8));
	pax_close_kernel();
}

static inline void native_load_gdt(const struct desc_ptr *dtr)
{
	asm volatile("lgdt %0"::"m" (*dtr));
}

static inline void native_load_idt(const struct desc_ptr *dtr)
{
	asm volatile("lidt %0"::"m" (*dtr));
}

static inline void native_store_gdt(struct desc_ptr *dtr)
{
	asm volatile("sgdt %0":"=m" (*dtr));
}

static inline void native_store_idt(struct desc_ptr *dtr)
{
	asm volatile("sidt %0":"=m" (*dtr));
}

static inline unsigned long native_store_tr(void)
{
	unsigned long tr;

	asm volatile("str %0":"=r" (tr));

	return tr;
}

static inline void native_load_tls(struct thread_struct *t, unsigned int cpu)
{
	struct desc_struct *gdt = get_cpu_gdt_table(cpu);
	unsigned int i;

	pax_open_kernel();
	for (i = 0; i < GDT_ENTRY_TLS_ENTRIES; i++)
		gdt[GDT_ENTRY_TLS_MIN + i] = t->tls_array[i];
	pax_close_kernel();
}

/* This intentionally ignores lm, since 32-bit apps don't have that field. */
#define LDT_empty(info)					\
	((info)->base_addr		== 0	&&	\
	 (info)->limit			== 0	&&	\
	 (info)->contents		== 0	&&	\
	 (info)->read_exec_only		== 1	&&	\
	 (info)->seg_32bit		== 0	&&	\
	 (info)->limit_in_pages		== 0	&&	\
	 (info)->seg_not_present	== 1	&&	\
	 (info)->useable		== 0)

/* Lots of programs expect an all-zero user_desc to mean "no segment at all". */
static inline bool LDT_zero(const struct user_desc *info)
{
	return (info->base_addr		== 0 &&
		info->limit		== 0 &&
		info->contents		== 0 &&
		info->read_exec_only	== 0 &&
		info->seg_32bit		== 0 &&
		info->limit_in_pages	== 0 &&
		info->seg_not_present	== 0 &&
		info->useable		== 0);
}

static inline void clear_LDT(void)
{
	set_ldt(NULL, 0);
}

<<<<<<< HEAD
/*
 * load one particular LDT into the current CPU
 */
static inline void load_LDT_nolock(mm_context_t *pc)
{
	set_ldt(pc->ldt, pc->size);
}

static inline void load_LDT(mm_context_t *pc)
{
	preempt_disable();
	load_LDT_nolock(pc);
	preempt_enable();
}

static inline unsigned long __intentional_overflow(-1) get_desc_base(const struct desc_struct *desc)
=======
static inline unsigned long get_desc_base(const struct desc_struct *desc)
>>>>>>> ac6d8ef9
{
	return (unsigned)(desc->base0 | ((desc->base1) << 16) | ((desc->base2) << 24));
}

static inline void set_desc_base(struct desc_struct *desc, unsigned long base)
{
	desc->base0 = base & 0xffff;
	desc->base1 = (base >> 16) & 0xff;
	desc->base2 = (base >> 24) & 0xff;
}

static inline unsigned long get_desc_limit(const struct desc_struct *desc)
{
	return desc->limit0 | (desc->limit << 16);
}

static inline void set_desc_limit(struct desc_struct *desc, unsigned long limit)
{
	desc->limit0 = limit & 0xffff;
	desc->limit = (limit >> 16) & 0xf;
}

#ifdef CONFIG_X86_64
static inline void set_nmi_gate(int gate, const void *addr)
{
	gate_desc s;

	pack_gate(&s, GATE_INTERRUPT, (unsigned long)addr, 0, 0, __KERNEL_CS);
	write_idt_entry(debug_idt_table, gate, &s);
}
#endif

#ifdef CONFIG_TRACING
extern const struct desc_ptr trace_idt_descr;
extern gate_desc trace_idt_table[IDT_ENTRIES];
static inline void write_trace_idt_entry(int entry, const gate_desc *gate)
{
	write_idt_entry(trace_idt_table, entry, gate);
}

static inline void _trace_set_gate(int gate, unsigned type, const void *addr,
				   unsigned dpl, unsigned ist, unsigned seg)
{
	gate_desc s;

	pack_gate(&s, type, (unsigned long)addr, dpl, ist, seg);
	/*
	 * does not need to be atomic because it is only done once at
	 * setup time
	 */
	write_trace_idt_entry(gate, &s);
}
#else
static inline void write_trace_idt_entry(int entry, const gate_desc *gate)
{
}

#define _trace_set_gate(gate, type, addr, dpl, ist, seg)
#endif

static inline void _set_gate(int gate, unsigned type, const void *addr,
			     unsigned dpl, unsigned ist, unsigned seg)
{
	gate_desc s;

	pack_gate(&s, type, (unsigned long)addr, dpl, ist, seg);
	/*
	 * does not need to be atomic because it is only done once at
	 * setup time
	 */
	write_idt_entry(idt_table, gate, &s);
	write_trace_idt_entry(gate, &s);
}

/*
 * This needs to use 'idt_table' rather than 'idt', and
 * thus use the _nonmapped_ version of the IDT, as the
 * Pentium F0 0F bugfix can have resulted in the mapped
 * IDT being write-protected.
 */
#define set_intr_gate(n, addr)						\
	do {								\
		BUG_ON((unsigned)n > 0xFF);				\
		_set_gate(n, GATE_INTERRUPT, (const void *)addr, 0, 0,	\
			  __KERNEL_CS);					\
		_trace_set_gate(n, GATE_INTERRUPT, (const void *)trace_##addr,\
				0, 0, __KERNEL_CS);			\
	} while (0)

extern int first_system_vector;
/* used_vectors is BITMAP for irq is not managed by percpu vector_irq */
extern unsigned long used_vectors[];

static inline void alloc_system_vector(int vector)
{
	if (!test_bit(vector, used_vectors)) {
		set_bit(vector, used_vectors);
		if (first_system_vector > vector)
			first_system_vector = vector;
	} else {
		BUG();
	}
}

#define alloc_intr_gate(n, addr)				\
	do {							\
		alloc_system_vector(n);				\
		set_intr_gate(n, addr);				\
	} while (0)

/*
 * This routine sets up an interrupt gate at directory privilege level 3.
 */
static inline void set_system_intr_gate(unsigned int n, const void *addr)
{
	BUG_ON((unsigned)n > 0xFF);
	_set_gate(n, GATE_INTERRUPT, addr, 0x3, 0, __KERNEL_CS);
}

static inline void set_system_trap_gate(unsigned int n, const void *addr)
{
	BUG_ON((unsigned)n > 0xFF);
	_set_gate(n, GATE_TRAP, addr, 0x3, 0, __KERNEL_CS);
}

static inline void set_trap_gate(unsigned int n, const void *addr)
{
	BUG_ON((unsigned)n > 0xFF);
	_set_gate(n, GATE_TRAP, addr, 0, 0, __KERNEL_CS);
}

static inline void set_task_gate(unsigned int n, unsigned int gdt_entry)
{
	BUG_ON((unsigned)n > 0xFF);
	_set_gate(n, GATE_TASK, (const void *)0, 0, 0, (gdt_entry<<3));
}

static inline void set_intr_gate_ist(int n, const void *addr, unsigned ist)
{
	BUG_ON((unsigned)n > 0xFF);
	_set_gate(n, GATE_INTERRUPT, addr, 0, ist, __KERNEL_CS);
}

static inline void set_system_intr_gate_ist(int n, const void *addr, unsigned ist)
{
	BUG_ON((unsigned)n > 0xFF);
	_set_gate(n, GATE_INTERRUPT, addr, 0x3, ist, __KERNEL_CS);
}

#ifdef CONFIG_X86_64
DECLARE_PER_CPU(u32, debug_idt_ctr);
static inline bool is_debug_idt_enabled(void)
{
	if (this_cpu_read(debug_idt_ctr))
		return true;

	return false;
}

static inline void load_debug_idt(void)
{
	load_idt((const struct desc_ptr *)&debug_idt_descr);
}
#else
static inline bool is_debug_idt_enabled(void)
{
	return false;
}

static inline void load_debug_idt(void)
{
}
#endif

#ifdef CONFIG_TRACING
extern atomic_t trace_idt_ctr;
static inline bool is_trace_idt_enabled(void)
{
	if (atomic_read(&trace_idt_ctr))
		return true;

	return false;
}

static inline void load_trace_idt(void)
{
	load_idt((const struct desc_ptr *)&trace_idt_descr);
}
#else
static inline bool is_trace_idt_enabled(void)
{
	return false;
}

static inline void load_trace_idt(void)
{
}
#endif

/*
 * The load_current_idt() must be called with interrupts disabled
 * to avoid races. That way the IDT will always be set back to the expected
 * descriptor. It's also called when a CPU is being initialized, and
 * that doesn't need to disable interrupts, as nothing should be
 * bothering the CPU then.
 */
static inline void load_current_idt(void)
{
	if (is_debug_idt_enabled())
		load_debug_idt();
	else if (is_trace_idt_enabled())
		load_trace_idt();
	else
		load_idt((const struct desc_ptr *)&idt_descr);
}

#ifdef CONFIG_X86_32
static inline void set_user_cs(unsigned long base, unsigned long limit, int cpu)
{
	struct desc_struct d;

	if (likely(limit))
		limit = (limit - 1UL) >> PAGE_SHIFT;
	pack_descriptor(&d, base, limit, 0xFB, 0xC);
	write_gdt_entry(get_cpu_gdt_table(cpu), GDT_ENTRY_DEFAULT_USER_CS, &d, DESCTYPE_S);
}
#endif

#endif /* _ASM_X86_DESC_H */<|MERGE_RESOLUTION|>--- conflicted
+++ resolved
@@ -293,26 +293,7 @@
 	set_ldt(NULL, 0);
 }
 
-<<<<<<< HEAD
-/*
- * load one particular LDT into the current CPU
- */
-static inline void load_LDT_nolock(mm_context_t *pc)
-{
-	set_ldt(pc->ldt, pc->size);
-}
-
-static inline void load_LDT(mm_context_t *pc)
-{
-	preempt_disable();
-	load_LDT_nolock(pc);
-	preempt_enable();
-}
-
 static inline unsigned long __intentional_overflow(-1) get_desc_base(const struct desc_struct *desc)
-=======
-static inline unsigned long get_desc_base(const struct desc_struct *desc)
->>>>>>> ac6d8ef9
 {
 	return (unsigned)(desc->base0 | ((desc->base1) << 16) | ((desc->base2) << 24));
 }
