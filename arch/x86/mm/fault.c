/*
 *  Copyright (C) 1995  Linus Torvalds
 *  Copyright (C) 2001, 2002 Andi Kleen, SuSE Labs.
 *  Copyright (C) 2008-2009, Red Hat Inc., Ingo Molnar
 */
#include <linux/magic.h>		/* STACK_END_MAGIC		*/
#include <linux/sched.h>		/* test_thread_flag(), ...	*/
#include <linux/kdebug.h>		/* oops_begin/end, ...		*/
#include <linux/module.h>		/* search_exception_table	*/
#include <linux/bootmem.h>		/* max_low_pfn			*/
#include <linux/kprobes.h>		/* __kprobes, ...		*/
#include <linux/mmiotrace.h>		/* kmmio_handler, ...		*/
#include <linux/perf_event.h>		/* perf_sw_event		*/
#include <linux/hugetlb.h>		/* hstate_index_to_shift	*/
#include <linux/prefetch.h>		/* prefetchw			*/
#include <linux/unistd.h>
#include <linux/compiler.h>

#include <asm/traps.h>			/* dotraplinkage, ...		*/
#include <asm/pgalloc.h>		/* pgd_*(), ...			*/
#include <asm/kmemcheck.h>		/* kmemcheck_*(), ...		*/
#include <asm/fixmap.h>			/* VSYSCALL_START		*/
#include <asm/tlbflush.h>

#if defined(CONFIG_X86_64) && defined(CONFIG_PAX_MEMORY_UDEREF)
#include <asm/stacktrace.h>
#endif

/*
 * Page fault error code bits:
 *
 *   bit 0 ==	 0: no page found	1: protection fault
 *   bit 1 ==	 0: read access		1: write access
 *   bit 2 ==	 0: kernel-mode access	1: user-mode access
 *   bit 3 ==				1: use of reserved bit detected
 *   bit 4 ==				1: fault was an instruction fetch
 */
enum x86_pf_error_code {

	PF_PROT		=		1 << 0,
	PF_WRITE	=		1 << 1,
	PF_USER		=		1 << 2,
	PF_RSVD		=		1 << 3,
	PF_INSTR	=		1 << 4,
};

/*
 * Returns 0 if mmiotrace is disabled, or if the fault is not
 * handled by mmiotrace:
 */
static inline int __kprobes
kmmio_fault(struct pt_regs *regs, unsigned long addr)
{
	if (unlikely(is_kmmio_active()))
		if (kmmio_handler(regs, addr) == 1)
			return -1;
	return 0;
}

static inline int __kprobes notify_page_fault(struct pt_regs *regs)
{
	int ret = 0;

	/* kprobe_running() needs smp_processor_id() */
	if (kprobes_built_in() && !user_mode(regs)) {
		preempt_disable();
		if (kprobe_running() && kprobe_fault_handler(regs, 14))
			ret = 1;
		preempt_enable();
	}

	return ret;
}

/*
 * Prefetch quirks:
 *
 * 32-bit mode:
 *
 *   Sometimes AMD Athlon/Opteron CPUs report invalid exceptions on prefetch.
 *   Check that here and ignore it.
 *
 * 64-bit mode:
 *
 *   Sometimes the CPU reports invalid exceptions on prefetch.
 *   Check that here and ignore it.
 *
 * Opcode checker based on code by Richard Brunner.
 */
static inline int
check_prefetch_opcode(struct pt_regs *regs, unsigned char *instr,
		      unsigned char opcode, int *prefetch)
{
	unsigned char instr_hi = opcode & 0xf0;
	unsigned char instr_lo = opcode & 0x0f;

	switch (instr_hi) {
	case 0x20:
	case 0x30:
		/*
		 * Values 0x26,0x2E,0x36,0x3E are valid x86 prefixes.
		 * In X86_64 long mode, the CPU will signal invalid
		 * opcode if some of these prefixes are present so
		 * X86_64 will never get here anyway
		 */
		return ((instr_lo & 7) == 0x6);
#ifdef CONFIG_X86_64
	case 0x40:
		/*
		 * In AMD64 long mode 0x40..0x4F are valid REX prefixes
		 * Need to figure out under what instruction mode the
		 * instruction was issued. Could check the LDT for lm,
		 * but for now it's good enough to assume that long
		 * mode only uses well known segments or kernel.
		 */
		return (!user_mode(regs) || user_64bit_mode(regs));
#endif
	case 0x60:
		/* 0x64 thru 0x67 are valid prefixes in all modes. */
		return (instr_lo & 0xC) == 0x4;
	case 0xF0:
		/* 0xF0, 0xF2, 0xF3 are valid prefixes in all modes. */
		return !instr_lo || (instr_lo>>1) == 1;
	case 0x00:
		/* Prefetch instruction is 0x0F0D or 0x0F18 */
		if (user_mode(regs)) {
			if (__copy_from_user_inatomic(&opcode, (unsigned char __force_user *)(instr), 1))
				return 0;
		} else if (probe_kernel_address(instr, opcode))
			return 0;

		*prefetch = (instr_lo == 0xF) &&
			(opcode == 0x0D || opcode == 0x18);
		return 0;
	default:
		return 0;
	}
}

static int
is_prefetch(struct pt_regs *regs, unsigned long error_code, unsigned long addr)
{
	unsigned char *max_instr;
	unsigned char *instr;
	int prefetch = 0;

	/*
	 * If it was a exec (instruction fetch) fault on NX page, then
	 * do not ignore the fault:
	 */
	if (error_code & PF_INSTR)
		return 0;

	instr = (void *)convert_ip_to_linear(current, regs);
	max_instr = instr + 15;

	if (user_mode(regs) && instr >= (unsigned char *)TASK_SIZE)
		return 0;

	while (instr < max_instr) {
		unsigned char opcode;

		if (user_mode(regs)) {
			if (__copy_from_user_inatomic(&opcode, (unsigned char __force_user *)(instr), 1))
				break;
		} else if (probe_kernel_address(instr, opcode))
			break;

		instr++;

		if (!check_prefetch_opcode(regs, instr, opcode, &prefetch))
			break;
	}
	return prefetch;
}

static void
force_sig_info_fault(int si_signo, int si_code, unsigned long address,
		     struct task_struct *tsk, int fault)
{
	unsigned lsb = 0;
	siginfo_t info;

	info.si_signo	= si_signo;
	info.si_errno	= 0;
	info.si_code	= si_code;
	info.si_addr	= (void __user *)address;
	if (fault & VM_FAULT_HWPOISON_LARGE)
		lsb = hstate_index_to_shift(VM_FAULT_GET_HINDEX(fault)); 
	if (fault & VM_FAULT_HWPOISON)
		lsb = PAGE_SHIFT;
	info.si_addr_lsb = lsb;

	force_sig_info(si_signo, &info, tsk);
}

#if defined(CONFIG_PAX_PAGEEXEC) || defined(CONFIG_PAX_SEGMEXEC)
static bool pax_is_fetch_fault(struct pt_regs *regs, unsigned long error_code, unsigned long address);
#endif

#ifdef CONFIG_PAX_EMUTRAMP
static int pax_handle_fetch_fault(struct pt_regs *regs);
#endif

#ifdef CONFIG_PAX_PAGEEXEC
static inline pmd_t * pax_get_pmd(struct mm_struct *mm, unsigned long address)
{
	pgd_t *pgd;
	pud_t *pud;
	pmd_t *pmd;

	pgd = pgd_offset(mm, address);
	if (!pgd_present(*pgd))
		return NULL;
	pud = pud_offset(pgd, address);
	if (!pud_present(*pud))
		return NULL;
	pmd = pmd_offset(pud, address);
	if (!pmd_present(*pmd))
		return NULL;
	return pmd;
}
#endif

DEFINE_SPINLOCK(pgd_lock);
LIST_HEAD(pgd_list);

#ifdef CONFIG_X86_32
static inline pmd_t *vmalloc_sync_one(pgd_t *pgd, unsigned long address)
{
	unsigned index = pgd_index(address);
	pgd_t *pgd_k;
	pud_t *pud, *pud_k;
	pmd_t *pmd, *pmd_k;

	pgd += index;
	pgd_k = init_mm.pgd + index;

	if (!pgd_present(*pgd_k))
		return NULL;

	/*
	 * set_pgd(pgd, *pgd_k); here would be useless on PAE
	 * and redundant with the set_pmd() on non-PAE. As would
	 * set_pud.
	 */
	pud = pud_offset(pgd, address);
	pud_k = pud_offset(pgd_k, address);
	if (!pud_present(*pud_k))
		return NULL;

	pmd = pmd_offset(pud, address);
	pmd_k = pmd_offset(pud_k, address);
	if (!pmd_present(*pmd_k))
		return NULL;

	if (!pmd_present(*pmd))
		set_pmd(pmd, *pmd_k);
	else
		BUG_ON(pmd_page(*pmd) != pmd_page(*pmd_k));

	return pmd_k;
}

void vmalloc_sync_all(void)
{
	unsigned long address;

	if (SHARED_KERNEL_PMD)
		return;

	for (address = VMALLOC_START & PMD_MASK;
	     address >= TASK_SIZE && address < FIXADDR_TOP;
	     address += PMD_SIZE) {

#ifdef CONFIG_PAX_PER_CPU_PGD
		unsigned long cpu;
#else
		struct page *page;
#endif

		spin_lock(&pgd_lock);

#ifdef CONFIG_PAX_PER_CPU_PGD
		for (cpu = 0; cpu < nr_cpu_ids; ++cpu) {
			pgd_t *pgd = get_cpu_pgd(cpu);
			pmd_t *ret;
#else
		list_for_each_entry(page, &pgd_list, lru) {
			pgd_t *pgd = page_address(page);
			spinlock_t *pgt_lock;
			pmd_t *ret;

			/* the pgt_lock only for Xen */
			pgt_lock = &pgd_page_get_mm(page)->page_table_lock;

			spin_lock(pgt_lock);
#endif

			ret = vmalloc_sync_one(pgd, address);

#ifndef CONFIG_PAX_PER_CPU_PGD
			spin_unlock(pgt_lock);
#endif

			if (!ret)
				break;
		}
		spin_unlock(&pgd_lock);
	}
}

/*
 * 32-bit:
 *
 *   Handle a fault on the vmalloc or module mapping area
 */
static noinline __kprobes int vmalloc_fault(unsigned long address)
{
	unsigned long pgd_paddr;
	pmd_t *pmd_k;
	pte_t *pte_k;

	/* Make sure we are in vmalloc area: */
	if (!(address >= VMALLOC_START && address < VMALLOC_END))
		return -1;

	WARN_ON_ONCE(in_nmi());

	/*
	 * Synchronize this task's top level page-table
	 * with the 'reference' page table.
	 *
	 * Do _not_ use "current" here. We might be inside
	 * an interrupt in the middle of a task switch..
	 */
	pgd_paddr = read_cr3();

#ifdef CONFIG_PAX_PER_CPU_PGD
	BUG_ON(__pa(get_cpu_pgd(smp_processor_id())) != (pgd_paddr & PHYSICAL_PAGE_MASK));
#endif

	pmd_k = vmalloc_sync_one(__va(pgd_paddr), address);
	if (!pmd_k)
		return -1;

	pte_k = pte_offset_kernel(pmd_k, address);
	if (!pte_present(*pte_k))
		return -1;

	return 0;
}

/*
 * Did it hit the DOS screen memory VA from vm86 mode?
 */
static inline void
check_v8086_mode(struct pt_regs *regs, unsigned long address,
		 struct task_struct *tsk)
{
	unsigned long bit;

	if (!v8086_mode(regs))
		return;

	bit = (address - 0xA0000) >> PAGE_SHIFT;
	if (bit < 32)
		tsk->thread.screen_bitmap |= 1 << bit;
}

static bool low_pfn(unsigned long pfn)
{
	return pfn < max_low_pfn;
}

static void dump_pagetable(unsigned long address)
{
	pgd_t *base = __va(read_cr3());
	pgd_t *pgd = &base[pgd_index(address)];
	pmd_t *pmd;
	pte_t *pte;

#ifdef CONFIG_X86_PAE
	printk("*pdpt = %016Lx ", pgd_val(*pgd));
	if (!low_pfn(pgd_val(*pgd) >> PAGE_SHIFT) || !pgd_present(*pgd))
		goto out;
#endif
	pmd = pmd_offset(pud_offset(pgd, address), address);
	printk(KERN_CONT "*pde = %0*Lx ", sizeof(*pmd) * 2, (u64)pmd_val(*pmd));

	/*
	 * We must not directly access the pte in the highpte
	 * case if the page table is located in highmem.
	 * And let's rather not kmap-atomic the pte, just in case
	 * it's allocated already:
	 */
	if (!low_pfn(pmd_pfn(*pmd)) || !pmd_present(*pmd) || pmd_large(*pmd))
		goto out;

	pte = pte_offset_kernel(pmd, address);
	printk("*pte = %0*Lx ", sizeof(*pte) * 2, (u64)pte_val(*pte));
out:
	printk("\n");
}

#else /* CONFIG_X86_64: */

void vmalloc_sync_all(void)
{
	sync_global_pgds(VMALLOC_START & PGDIR_MASK, VMALLOC_END);
}

/*
 * 64-bit:
 *
 *   Handle a fault on the vmalloc area
 *
 * This assumes no large pages in there.
 */
static noinline __kprobes int vmalloc_fault(unsigned long address)
{
	pgd_t *pgd, *pgd_ref;
	pud_t *pud, *pud_ref;
	pmd_t *pmd, *pmd_ref;
	pte_t *pte, *pte_ref;

	/* Make sure we are in vmalloc area: */
	if (!(address >= VMALLOC_START && address < VMALLOC_END))
		return -1;

	WARN_ON_ONCE(in_nmi());

	/*
	 * Copy kernel mappings over when needed. This can also
	 * happen within a race in page table update. In the later
	 * case just flush:
	 */

#ifdef CONFIG_PAX_PER_CPU_PGD
	BUG_ON(__pa(get_cpu_pgd(smp_processor_id())) != (read_cr3() & PHYSICAL_PAGE_MASK));
	pgd = pgd_offset_cpu(smp_processor_id(), address);
#else
	pgd = pgd_offset(current->active_mm, address);
#endif

	pgd_ref = pgd_offset_k(address);
	if (pgd_none(*pgd_ref))
		return -1;

	if (pgd_none(*pgd))
		set_pgd(pgd, *pgd_ref);
	else
		BUG_ON(pgd_page_vaddr(*pgd) != pgd_page_vaddr(*pgd_ref));

	/*
	 * Below here mismatches are bugs because these lower tables
	 * are shared:
	 */

	pud = pud_offset(pgd, address);
	pud_ref = pud_offset(pgd_ref, address);
	if (pud_none(*pud_ref))
		return -1;

	if (pud_none(*pud) || pud_page_vaddr(*pud) != pud_page_vaddr(*pud_ref))
		BUG();

	pmd = pmd_offset(pud, address);
	pmd_ref = pmd_offset(pud_ref, address);
	if (pmd_none(*pmd_ref))
		return -1;

	if (pmd_none(*pmd) || pmd_page(*pmd) != pmd_page(*pmd_ref))
		BUG();

	pte_ref = pte_offset_kernel(pmd_ref, address);
	if (!pte_present(*pte_ref))
		return -1;

	pte = pte_offset_kernel(pmd, address);

	/*
	 * Don't use pte_page here, because the mappings can point
	 * outside mem_map, and the NUMA hash lookup cannot handle
	 * that:
	 */
	if (!pte_present(*pte) || pte_pfn(*pte) != pte_pfn(*pte_ref))
		BUG();

	return 0;
}

#ifdef CONFIG_CPU_SUP_AMD
static const char errata93_warning[] =
KERN_ERR 
"******* Your BIOS seems to not contain a fix for K8 errata #93\n"
"******* Working around it, but it may cause SEGVs or burn power.\n"
"******* Please consider a BIOS update.\n"
"******* Disabling USB legacy in the BIOS may also help.\n";
#endif

/*
 * No vm86 mode in 64-bit mode:
 */
static inline void
check_v8086_mode(struct pt_regs *regs, unsigned long address,
		 struct task_struct *tsk)
{
}

static int bad_address(void *p)
{
	unsigned long dummy;

	return probe_kernel_address((unsigned long *)p, dummy);
}

static void dump_pagetable(unsigned long address)
{
	pgd_t *base = __va(read_cr3() & PHYSICAL_PAGE_MASK);
	pgd_t *pgd = base + pgd_index(address);
	pud_t *pud;
	pmd_t *pmd;
	pte_t *pte;

	if (bad_address(pgd))
		goto bad;

	printk("PGD %lx ", pgd_val(*pgd));

	if (!pgd_present(*pgd))
		goto out;

	pud = pud_offset(pgd, address);
	if (bad_address(pud))
		goto bad;

	printk("PUD %lx ", pud_val(*pud));
	if (!pud_present(*pud) || pud_large(*pud))
		goto out;

	pmd = pmd_offset(pud, address);
	if (bad_address(pmd))
		goto bad;

	printk("PMD %lx ", pmd_val(*pmd));
	if (!pmd_present(*pmd) || pmd_large(*pmd))
		goto out;

	pte = pte_offset_kernel(pmd, address);
	if (bad_address(pte))
		goto bad;

	printk("PTE %lx", pte_val(*pte));
out:
	printk("\n");
	return;
bad:
	printk("BAD\n");
}

#endif /* CONFIG_X86_64 */

/*
 * Workaround for K8 erratum #93 & buggy BIOS.
 *
 * BIOS SMM functions are required to use a specific workaround
 * to avoid corruption of the 64bit RIP register on C stepping K8.
 *
 * A lot of BIOS that didn't get tested properly miss this.
 *
 * The OS sees this as a page fault with the upper 32bits of RIP cleared.
 * Try to work around it here.
 *
 * Note we only handle faults in kernel here.
 * Does nothing on 32-bit.
 */
static int is_errata93(struct pt_regs *regs, unsigned long address)
{
#if defined(CONFIG_X86_64) && defined(CONFIG_CPU_SUP_AMD)
	if (boot_cpu_data.x86_vendor != X86_VENDOR_AMD
	    || boot_cpu_data.x86 != 0xf)
		return 0;

	if (address != regs->ip)
		return 0;

	if ((address >> 32) != 0)
		return 0;

	address |= 0xffffffffUL << 32;
	if ((address >= (u64)_stext && address <= (u64)_etext) ||
	    (address >= MODULES_VADDR && address <= MODULES_END)) {
		printk_once(errata93_warning);
		regs->ip = address;
		return 1;
	}
#endif
	return 0;
}

/*
 * Work around K8 erratum #100 K8 in compat mode occasionally jumps
 * to illegal addresses >4GB.
 *
 * We catch this in the page fault handler because these addresses
 * are not reachable. Just detect this case and return.  Any code
 * segment in LDT is compatibility mode.
 */
static int is_errata100(struct pt_regs *regs, unsigned long address)
{
#ifdef CONFIG_X86_64
	if ((regs->cs == __USER32_CS || (regs->cs & SEGMENT_LDT)) && (address >> 32))
		return 1;
#endif
	return 0;
}

static int is_f00f_bug(struct pt_regs *regs, unsigned long address)
{
#ifdef CONFIG_X86_F00F_BUG
	unsigned long nr;

	/*
	 * Pentium F0 0F C7 C8 bug workaround:
	 */
	if (boot_cpu_data.f00f_bug) {
		nr = (address - idt_descr.address) >> 3;

		if (nr == 6) {
			do_invalid_op(regs, 0);
			return 1;
		}
	}
#endif
	return 0;
}

static const char nx_warning[] = KERN_CRIT
"kernel tried to execute NX-protected page - exploit attempt? (uid: %d, task: %s, pid: %d)\n";

static void
show_fault_oops(struct pt_regs *regs, unsigned long error_code,
		unsigned long address)
{
	if (!oops_may_print())
		return;

	if ((__supported_pte_mask & _PAGE_NX) && (error_code & PF_INSTR)) {
		unsigned int level;

		pte_t *pte = lookup_address(address, &level);

		if (pte && pte_present(*pte) && !pte_exec(*pte))
			printk(nx_warning, from_kuid(&init_user_ns, current_uid()), current->comm, task_pid_nr(current));
	}

#ifdef CONFIG_PAX_KERNEXEC
	if (init_mm.start_code <= address && address < init_mm.end_code) {
		if (current->signal->curr_ip)
			printk(KERN_ERR "PAX: From %pI4: %s:%d, uid/euid: %u/%u, attempted to modify kernel code\n",
					 &current->signal->curr_ip, current->comm, task_pid_nr(current), current_uid(), current_euid());
		else
			printk(KERN_ERR "PAX: %s:%d, uid/euid: %u/%u, attempted to modify kernel code\n",
					 current->comm, task_pid_nr(current), current_uid(), current_euid());
	}
#endif

	printk(KERN_ALERT "BUG: unable to handle kernel ");
	if (address < PAGE_SIZE)
		printk(KERN_CONT "NULL pointer dereference");
	else
		printk(KERN_CONT "paging request");

	printk(KERN_CONT " at %p\n", (void *) address);
	printk(KERN_ALERT "IP:");
	printk_address(regs->ip, 1);

	dump_pagetable(address);
}

static noinline void
pgtable_bad(struct pt_regs *regs, unsigned long error_code,
	    unsigned long address)
{
	struct task_struct *tsk;
	unsigned long flags;
	int sig;

	flags = oops_begin();
	tsk = current;
	sig = SIGKILL;

	printk(KERN_ALERT "%s: Corrupted page table at address %lx\n",
	       tsk->comm, address);
	dump_pagetable(address);

	tsk->thread.cr2		= address;
	tsk->thread.trap_nr	= X86_TRAP_PF;
	tsk->thread.error_code	= error_code;

	if (__die("Bad pagetable", regs, error_code))
		sig = 0;

	oops_end(flags, regs, sig);
}

static noinline void
no_context(struct pt_regs *regs, unsigned long error_code,
	   unsigned long address, int signal, int si_code)
{
	struct task_struct *tsk = current;
	unsigned long *stackend;
	unsigned long flags;
	int sig;

	/* Are we prepared to handle this kernel fault? */
	if (fixup_exception(regs)) {
		if (current_thread_info()->sig_on_uaccess_error && signal) {
			tsk->thread.trap_nr = X86_TRAP_PF;
			tsk->thread.error_code = error_code | PF_USER;
			tsk->thread.cr2 = address;

			/* XXX: hwpoison faults will set the wrong code. */
			force_sig_info_fault(signal, si_code, address, tsk, 0);
		}
		return;
	}

	/*
	 * 32-bit:
	 *
	 *   Valid to do another page fault here, because if this fault
	 *   had been triggered by is_prefetch fixup_exception would have
	 *   handled it.
	 *
	 * 64-bit:
	 *
	 *   Hall of shame of CPU/BIOS bugs.
	 */
	if (is_prefetch(regs, error_code, address))
		return;

	if (is_errata93(regs, address))
		return;

	/*
	 * Oops. The kernel tried to access some bad page. We'll have to
	 * terminate things with extreme prejudice:
	 */
	flags = oops_begin();

	show_fault_oops(regs, error_code, address);

	stackend = end_of_stack(tsk);
	if (tsk != &init_task && *stackend != STACK_END_MAGIC)
		printk(KERN_EMERG "Thread overran stack, or stack corrupted\n");

	tsk->thread.cr2		= address;
	tsk->thread.trap_nr	= X86_TRAP_PF;
	tsk->thread.error_code	= error_code;

	sig = SIGKILL;
	if (__die("Oops", regs, error_code))
		sig = 0;

	/* Executive summary in case the body of the oops scrolled away */
	printk(KERN_DEFAULT "CR2: %016lx\n", address);

	oops_end(flags, regs, sig);
}

/*
 * Print out info about fatal segfaults, if the show_unhandled_signals
 * sysctl is set:
 */
static inline void
show_signal_msg(struct pt_regs *regs, unsigned long error_code,
		unsigned long address, struct task_struct *tsk)
{
	if (!unhandled_signal(tsk, SIGSEGV))
		return;

	if (!printk_ratelimit())
		return;

	printk("%s%s[%d]: segfault at %lx ip %p sp %p error %lx",
		task_pid_nr(tsk) > 1 ? KERN_INFO : KERN_EMERG,
		tsk->comm, task_pid_nr(tsk), address,
		(void *)regs->ip, (void *)regs->sp, error_code);

	print_vma_addr(KERN_CONT " in ", regs->ip);

	printk(KERN_CONT "\n");
}

static void
__bad_area_nosemaphore(struct pt_regs *regs, unsigned long error_code,
		       unsigned long address, int si_code)
{
	struct task_struct *tsk = current;

	/* User mode accesses just cause a SIGSEGV */
	if (error_code & PF_USER) {
		/*
		 * It's possible to have interrupts off here:
		 */
		local_irq_enable();

		/*
		 * Valid to do another page fault here because this one came
		 * from user space:
		 */
		if (is_prefetch(regs, error_code, address))
			return;

		if (is_errata100(regs, address))
			return;

#ifdef CONFIG_X86_64
		/*
		 * Instruction fetch faults in the vsyscall page might need
		 * emulation.
		 */
		if (unlikely((error_code & PF_INSTR) &&
			     ((address & ~0xfff) == VSYSCALL_START))) {
			if (emulate_vsyscall(regs, address))
				return;
		}
#endif
		/* Kernel addresses are always protection faults: */
		if (address >= TASK_SIZE)
			error_code |= PF_PROT;

<<<<<<< HEAD
#if defined(CONFIG_PAX_PAGEEXEC) || defined(CONFIG_PAX_SEGMEXEC)
		if (pax_is_fetch_fault(regs, error_code, address)) {

#ifdef CONFIG_PAX_EMUTRAMP
			switch (pax_handle_fetch_fault(regs)) {
			case 2:
				return;
			}
#endif

			pax_report_fault(regs, (void *)regs->ip, (void *)regs->sp);
			do_group_exit(SIGKILL);
		}
#endif

		if (unlikely(show_unhandled_signals))
=======
		if (likely(show_unhandled_signals))
>>>>>>> 739cd415
			show_signal_msg(regs, error_code, address, tsk);

		tsk->thread.cr2		= address;
		tsk->thread.error_code	= error_code;
		tsk->thread.trap_nr	= X86_TRAP_PF;

		force_sig_info_fault(SIGSEGV, si_code, address, tsk, 0);

		return;
	}

	if (is_f00f_bug(regs, address))
		return;

	no_context(regs, error_code, address, SIGSEGV, si_code);
}

static noinline void
bad_area_nosemaphore(struct pt_regs *regs, unsigned long error_code,
		     unsigned long address)
{
	__bad_area_nosemaphore(regs, error_code, address, SEGV_MAPERR);
}

static void
__bad_area(struct pt_regs *regs, unsigned long error_code,
	   unsigned long address, int si_code)
{
	struct mm_struct *mm = current->mm;

	/*
	 * Something tried to access memory that isn't in our memory map..
	 * Fix it, but check if it's kernel or user first..
	 */
	up_read(&mm->mmap_sem);

	__bad_area_nosemaphore(regs, error_code, address, si_code);
}

static noinline void
bad_area(struct pt_regs *regs, unsigned long error_code, unsigned long address)
{
	__bad_area(regs, error_code, address, SEGV_MAPERR);
}

static noinline void
bad_area_access_error(struct pt_regs *regs, unsigned long error_code,
		      unsigned long address)
{
	__bad_area(regs, error_code, address, SEGV_ACCERR);
}

/* TODO: fixup for "mm-invoke-oom-killer-from-page-fault.patch" */
static void
out_of_memory(struct pt_regs *regs, unsigned long error_code,
	      unsigned long address)
{
	/*
	 * We ran out of memory, call the OOM killer, and return the userspace
	 * (which will retry the fault, or kill us if we got oom-killed):
	 */
	up_read(&current->mm->mmap_sem);

	pagefault_out_of_memory();
}

static void
do_sigbus(struct pt_regs *regs, unsigned long error_code, unsigned long address,
	  unsigned int fault)
{
	struct task_struct *tsk = current;
	struct mm_struct *mm = tsk->mm;
	int code = BUS_ADRERR;

	up_read(&mm->mmap_sem);

	/* Kernel mode? Handle exceptions or die: */
	if (!(error_code & PF_USER)) {
		no_context(regs, error_code, address, SIGBUS, BUS_ADRERR);
		return;
	}

	/* User-space => ok to do another page fault: */
	if (is_prefetch(regs, error_code, address))
		return;

	tsk->thread.cr2		= address;
	tsk->thread.error_code	= error_code;
	tsk->thread.trap_nr	= X86_TRAP_PF;

#ifdef CONFIG_MEMORY_FAILURE
	if (fault & (VM_FAULT_HWPOISON|VM_FAULT_HWPOISON_LARGE)) {
		printk(KERN_ERR
	"MCE: Killing %s:%d due to hardware memory corruption fault at %lx\n",
			tsk->comm, task_pid_nr(tsk), address);
		code = BUS_MCEERR_AR;
	}
#endif
	force_sig_info_fault(SIGBUS, code, address, tsk, fault);
}

static noinline int
mm_fault_error(struct pt_regs *regs, unsigned long error_code,
	       unsigned long address, unsigned int fault)
{
	/*
	 * Pagefault was interrupted by SIGKILL. We have no reason to
	 * continue pagefault.
	 */
	if (fatal_signal_pending(current)) {
		if (!(fault & VM_FAULT_RETRY))
			up_read(&current->mm->mmap_sem);
		if (!(error_code & PF_USER))
			no_context(regs, error_code, address, 0, 0);
		return 1;
	}
	if (!(fault & VM_FAULT_ERROR))
		return 0;

	if (fault & VM_FAULT_OOM) {
		/* Kernel mode? Handle exceptions or die: */
		if (!(error_code & PF_USER)) {
			up_read(&current->mm->mmap_sem);
			no_context(regs, error_code, address,
				   SIGSEGV, SEGV_MAPERR);
			return 1;
		}

		out_of_memory(regs, error_code, address);
	} else {
		if (fault & (VM_FAULT_SIGBUS|VM_FAULT_HWPOISON|
			     VM_FAULT_HWPOISON_LARGE))
			do_sigbus(regs, error_code, address, fault);
		else
			BUG();
	}
	return 1;
}

static int spurious_fault_check(unsigned long error_code, pte_t *pte)
{
	if ((error_code & PF_WRITE) && !pte_write(*pte))
		return 0;

	if ((error_code & PF_INSTR) && !pte_exec(*pte))
		return 0;

	return 1;
}

#if defined(CONFIG_X86_32) && defined(CONFIG_PAX_PAGEEXEC)
static int pax_handle_pageexec_fault(struct pt_regs *regs, struct mm_struct *mm, unsigned long address, unsigned long error_code)
{
	pte_t *pte;
	pmd_t *pmd;
	spinlock_t *ptl;
	unsigned char pte_mask;

	if ((__supported_pte_mask & _PAGE_NX) || (error_code & (PF_PROT|PF_USER)) != (PF_PROT|PF_USER) || v8086_mode(regs) ||
	    !(mm->pax_flags & MF_PAX_PAGEEXEC))
		return 0;

	/* PaX: it's our fault, let's handle it if we can */

	/* PaX: take a look at read faults before acquiring any locks */
	if (unlikely(!(error_code & PF_WRITE) && (regs->ip == address))) {
		/* instruction fetch attempt from a protected page in user mode */
		up_read(&mm->mmap_sem);

#ifdef CONFIG_PAX_EMUTRAMP
		switch (pax_handle_fetch_fault(regs)) {
		case 2:
			return 1;
		}
#endif

		pax_report_fault(regs, (void *)regs->ip, (void *)regs->sp);
		do_group_exit(SIGKILL);
	}

	pmd = pax_get_pmd(mm, address);
	if (unlikely(!pmd))
		return 0;

	pte = pte_offset_map_lock(mm, pmd, address, &ptl);
	if (unlikely(!(pte_val(*pte) & _PAGE_PRESENT) || pte_user(*pte))) {
		pte_unmap_unlock(pte, ptl);
		return 0;
	}

	if (unlikely((error_code & PF_WRITE) && !pte_write(*pte))) {
		/* write attempt to a protected page in user mode */
		pte_unmap_unlock(pte, ptl);
		return 0;
	}

#ifdef CONFIG_SMP
	if (likely(address > get_limit(regs->cs) && cpu_isset(smp_processor_id(), mm->context.cpu_user_cs_mask)))
#else
	if (likely(address > get_limit(regs->cs)))
#endif
	{
		set_pte(pte, pte_mkread(*pte));
		__flush_tlb_one(address);
		pte_unmap_unlock(pte, ptl);
		up_read(&mm->mmap_sem);
		return 1;
	}

	pte_mask = _PAGE_ACCESSED | _PAGE_USER | ((error_code & PF_WRITE) << (_PAGE_BIT_DIRTY-1));

	/*
	 * PaX: fill DTLB with user rights and retry
	 */
	__asm__ __volatile__ (
		"orb %2,(%1)\n"
#if defined(CONFIG_M586) || defined(CONFIG_M586TSC)
/*
 * PaX: let this uncommented 'invlpg' remind us on the behaviour of Intel's
 * (and AMD's) TLBs. namely, they do not cache PTEs that would raise *any*
 * page fault when examined during a TLB load attempt. this is true not only
 * for PTEs holding a non-present entry but also present entries that will
 * raise a page fault (such as those set up by PaX, or the copy-on-write
 * mechanism). in effect it means that we do *not* need to flush the TLBs
 * for our target pages since their PTEs are simply not in the TLBs at all.

 * the best thing in omitting it is that we gain around 15-20% speed in the
 * fast path of the page fault handler and can get rid of tracing since we
 * can no longer flush unintended entries.
 */
		"invlpg (%0)\n"
#endif
		__copyuser_seg"testb $0,(%0)\n"
		"xorb %3,(%1)\n"
		:
		: "r" (address), "r" (pte), "q" (pte_mask), "i" (_PAGE_USER)
		: "memory", "cc");
	pte_unmap_unlock(pte, ptl);
	up_read(&mm->mmap_sem);
	return 1;
}
#endif

/*
 * Handle a spurious fault caused by a stale TLB entry.
 *
 * This allows us to lazily refresh the TLB when increasing the
 * permissions of a kernel page (RO -> RW or NX -> X).  Doing it
 * eagerly is very expensive since that implies doing a full
 * cross-processor TLB flush, even if no stale TLB entries exist
 * on other processors.
 *
 * There are no security implications to leaving a stale TLB when
 * increasing the permissions on a page.
 */
static noinline __kprobes int
spurious_fault(unsigned long error_code, unsigned long address)
{
	pgd_t *pgd;
	pud_t *pud;
	pmd_t *pmd;
	pte_t *pte;
	int ret;

	/* Reserved-bit violation or user access to kernel space? */
	if (error_code & (PF_USER | PF_RSVD))
		return 0;

	pgd = init_mm.pgd + pgd_index(address);
	if (!pgd_present(*pgd))
		return 0;

	pud = pud_offset(pgd, address);
	if (!pud_present(*pud))
		return 0;

	if (pud_large(*pud))
		return spurious_fault_check(error_code, (pte_t *) pud);

	pmd = pmd_offset(pud, address);
	if (!pmd_present(*pmd))
		return 0;

	if (pmd_large(*pmd))
		return spurious_fault_check(error_code, (pte_t *) pmd);

	/*
	 * Note: don't use pte_present() here, since it returns true
	 * if the _PAGE_PROTNONE bit is set.  However, this aliases the
	 * _PAGE_GLOBAL bit, which for kernel pages give false positives
	 * when CONFIG_DEBUG_PAGEALLOC is used.
	 */
	pte = pte_offset_kernel(pmd, address);
	if (!(pte_flags(*pte) & _PAGE_PRESENT))
		return 0;

	ret = spurious_fault_check(error_code, pte);
	if (!ret)
		return 0;

	/*
	 * Make sure we have permissions in PMD.
	 * If not, then there's a bug in the page tables:
	 */
	ret = spurious_fault_check(error_code, (pte_t *) pmd);
	WARN_ONCE(!ret, "PMD has incorrect permission bits\n");

	return ret;
}

int show_unhandled_signals = 1;

static inline int
access_error(unsigned long error_code, struct vm_area_struct *vma)
{
	if ((__supported_pte_mask & _PAGE_NX) && (error_code & PF_INSTR) && !(vma->vm_flags & VM_EXEC))
		return 1;

	if (error_code & PF_WRITE) {
		/* write, present and write, not present: */
		if (unlikely(!(vma->vm_flags & VM_WRITE)))
			return 1;
		return 0;
	}

	/* read, present: */
	if (unlikely(error_code & PF_PROT))
		return 1;

	/* read, not present: */
	if (unlikely(!(vma->vm_flags & (VM_READ | VM_EXEC | VM_WRITE))))
		return 1;

	return 0;
}

static int fault_in_kernel_space(unsigned long address)
{
	return address >= TASK_SIZE_MAX;
}

/*
 * This routine handles page faults.  It determines the address,
 * and the problem, and then passes it off to one of the appropriate
 * routines.
 */
dotraplinkage void __kprobes
do_page_fault(struct pt_regs *regs, unsigned long error_code)
{
	struct vm_area_struct *vma;
	struct task_struct *tsk;
	struct mm_struct *mm;
	int fault;
	int write = error_code & PF_WRITE;
	unsigned int flags = FAULT_FLAG_ALLOW_RETRY | FAULT_FLAG_KILLABLE |
					(write ? FAULT_FLAG_WRITE : 0);

	/* Get the faulting address: */
	unsigned long address = read_cr2();

#if defined(CONFIG_X86_64) && defined(CONFIG_PAX_MEMORY_UDEREF)
	if (!user_mode(regs) && address < 2 * PAX_USER_SHADOW_BASE) {
		if (!search_exception_tables(regs->ip)) {
			printk(KERN_ERR "PAX: please report this to pageexec@freemail.hu\n");
			bad_area_nosemaphore(regs, error_code, address);
			return;
		}
		if (address < PAX_USER_SHADOW_BASE) {
			printk(KERN_ERR "PAX: please report this to pageexec@freemail.hu\n");
			printk(KERN_ERR "PAX: faulting IP: %pS\n", (void *)regs->ip);
			show_trace_log_lvl(NULL, NULL, (void *)regs->sp, regs->bp, KERN_ERR);
		} else
			address -= PAX_USER_SHADOW_BASE;
	}
#endif

	tsk = current;
	mm = tsk->mm;

	/*
	 * Detect and handle instructions that would cause a page fault for
	 * both a tracked kernel page and a userspace page.
	 */
	if (kmemcheck_active(regs))
		kmemcheck_hide(regs);
	prefetchw(&mm->mmap_sem);

	if (unlikely(kmmio_fault(regs, address)))
		return;

	/*
	 * We fault-in kernel-space virtual memory on-demand. The
	 * 'reference' page table is init_mm.pgd.
	 *
	 * NOTE! We MUST NOT take any locks for this case. We may
	 * be in an interrupt or a critical region, and should
	 * only copy the information from the master page table,
	 * nothing more.
	 *
	 * This verifies that the fault happens in kernel space
	 * (error_code & 4) == 0, and that the fault was not a
	 * protection error (error_code & 9) == 0.
	 */
	if (unlikely(fault_in_kernel_space(address))) {
		if (!(error_code & (PF_RSVD | PF_USER | PF_PROT))) {
			if (vmalloc_fault(address) >= 0)
				return;

			if (kmemcheck_fault(regs, address, error_code))
				return;
		}

		/* Can handle a stale RO->RW TLB: */
		if (spurious_fault(error_code, address))
			return;

		/* kprobes don't want to hook the spurious faults: */
		if (notify_page_fault(regs))
			return;
		/*
		 * Don't take the mm semaphore here. If we fixup a prefetch
		 * fault we could otherwise deadlock:
		 */
		bad_area_nosemaphore(regs, error_code, address);

		return;
	}

	/* kprobes don't want to hook the spurious faults: */
	if (unlikely(notify_page_fault(regs)))
		return;
	/*
	 * It's safe to allow irq's after cr2 has been saved and the
	 * vmalloc fault has been handled.
	 *
	 * User-mode registers count as a user access even for any
	 * potential system fault or CPU buglet:
	 */
	if (user_mode(regs)) {
		local_irq_enable();
		error_code |= PF_USER;
	} else {
		if (regs->flags & X86_EFLAGS_IF)
			local_irq_enable();
	}

	if (unlikely(error_code & PF_RSVD))
		pgtable_bad(regs, error_code, address);

	perf_sw_event(PERF_COUNT_SW_PAGE_FAULTS, 1, regs, address);

	/*
	 * If we're in an interrupt, have no user context or are running
	 * in an atomic region then we must not take the fault:
	 */
	if (unlikely(in_atomic() || !mm)) {
		bad_area_nosemaphore(regs, error_code, address);
		return;
	}

	/*
	 * When running in the kernel we expect faults to occur only to
	 * addresses in user space.  All other faults represent errors in
	 * the kernel and should generate an OOPS.  Unfortunately, in the
	 * case of an erroneous fault occurring in a code path which already
	 * holds mmap_sem we will deadlock attempting to validate the fault
	 * against the address space.  Luckily the kernel only validly
	 * references user space from well defined areas of code, which are
	 * listed in the exceptions table.
	 *
	 * As the vast majority of faults will be valid we will only perform
	 * the source reference check when there is a possibility of a
	 * deadlock. Attempt to lock the address space, if we cannot we then
	 * validate the source. If this is invalid we can skip the address
	 * space check, thus avoiding the deadlock:
	 */
	if (unlikely(!down_read_trylock(&mm->mmap_sem))) {
		if ((error_code & PF_USER) == 0 &&
		    !search_exception_tables(regs->ip)) {
			bad_area_nosemaphore(regs, error_code, address);
			return;
		}
retry:
		down_read(&mm->mmap_sem);
	} else {
		/*
		 * The above down_read_trylock() might have succeeded in
		 * which case we'll have missed the might_sleep() from
		 * down_read():
		 */
		might_sleep();
	}

#if defined(CONFIG_X86_32) && defined(CONFIG_PAX_PAGEEXEC)
	if (pax_handle_pageexec_fault(regs, mm, address, error_code))
		return;
#endif

	vma = find_vma(mm, address);
	if (unlikely(!vma)) {
		bad_area(regs, error_code, address);
		return;
	}
	if (likely(vma->vm_start <= address))
		goto good_area;
	if (unlikely(!(vma->vm_flags & VM_GROWSDOWN))) {
		bad_area(regs, error_code, address);
		return;
	}
	/*
	 * Accessing the stack below %sp is always a bug.
	 * The large cushion allows instructions like enter
	 * and pusha to work. ("enter $65535, $31" pushes
	 * 32 pointers and then decrements %sp by 65535.)
	 */
	if (unlikely(address + 65536 + 32 * sizeof(unsigned long) < task_pt_regs(tsk)->sp)) {
		bad_area(regs, error_code, address);
		return;
	}

#ifdef CONFIG_PAX_SEGMEXEC
	if (unlikely((mm->pax_flags & MF_PAX_SEGMEXEC) && vma->vm_end - SEGMEXEC_TASK_SIZE - 1 < address - SEGMEXEC_TASK_SIZE - 1)) {
		bad_area(regs, error_code, address);
		return;
	}
#endif

	if (unlikely(expand_stack(vma, address))) {
		bad_area(regs, error_code, address);
		return;
	}

	/*
	 * Ok, we have a good vm_area for this memory access, so
	 * we can handle it..
	 */
good_area:
	if (unlikely(access_error(error_code, vma))) {
		bad_area_access_error(regs, error_code, address);
		return;
	}

	/*
	 * If for any reason at all we couldn't handle the fault,
	 * make sure we exit gracefully rather than endlessly redo
	 * the fault:
	 */
	fault = handle_mm_fault(mm, vma, address, flags);

	if (unlikely(fault & (VM_FAULT_RETRY|VM_FAULT_ERROR))) {
		if (mm_fault_error(regs, error_code, address, fault))
			return;
	}

	/*
	 * Major/minor page fault accounting is only done on the
	 * initial attempt. If we go through a retry, it is extremely
	 * likely that the page will be found in page cache at that point.
	 */
	if (flags & FAULT_FLAG_ALLOW_RETRY) {
		if (fault & VM_FAULT_MAJOR) {
			tsk->maj_flt++;
			perf_sw_event(PERF_COUNT_SW_PAGE_FAULTS_MAJ, 1,
				      regs, address);
		} else {
			tsk->min_flt++;
			perf_sw_event(PERF_COUNT_SW_PAGE_FAULTS_MIN, 1,
				      regs, address);
		}
		if (fault & VM_FAULT_RETRY) {
			/* Clear FAULT_FLAG_ALLOW_RETRY to avoid any risk
			 * of starvation. */
			flags &= ~FAULT_FLAG_ALLOW_RETRY;
			goto retry;
		}
	}

	check_v8086_mode(regs, address, tsk);

	up_read(&mm->mmap_sem);
}

#if defined(CONFIG_PAX_PAGEEXEC) || defined(CONFIG_PAX_SEGMEXEC)
static bool pax_is_fetch_fault(struct pt_regs *regs, unsigned long error_code, unsigned long address)
{
	struct mm_struct *mm = current->mm;
	unsigned long ip = regs->ip;

	if (v8086_mode(regs))
		ip = ((regs->cs & 0xffff) << 4) + (ip & 0xffff);

#ifdef CONFIG_PAX_PAGEEXEC
	if (mm->pax_flags & MF_PAX_PAGEEXEC) {
		if ((__supported_pte_mask & _PAGE_NX) && (error_code & PF_INSTR))
			return true;
		if (!(error_code & (PF_PROT | PF_WRITE)) && ip == address)
			return true;
		return false;
	}
#endif

#ifdef CONFIG_PAX_SEGMEXEC
	if (mm->pax_flags & MF_PAX_SEGMEXEC) {
		if (!(error_code & (PF_PROT | PF_WRITE)) && (ip + SEGMEXEC_TASK_SIZE == address))
			return true;
		return false;
	}
#endif

	return false;
}
#endif

#ifdef CONFIG_PAX_EMUTRAMP
static int pax_handle_fetch_fault_32(struct pt_regs *regs)
{
	int err;

	do { /* PaX: libffi trampoline emulation */
		unsigned char mov, jmp;
		unsigned int addr1, addr2;

#ifdef CONFIG_X86_64
		if ((regs->ip + 9) >> 32)
			break;
#endif

		err = get_user(mov, (unsigned char __user *)regs->ip);
		err |= get_user(addr1, (unsigned int __user *)(regs->ip + 1));
		err |= get_user(jmp, (unsigned char __user *)(regs->ip + 5));
		err |= get_user(addr2, (unsigned int __user *)(regs->ip + 6));

		if (err)
			break;

		if (mov == 0xB8 && jmp == 0xE9) {
			regs->ax = addr1;
			regs->ip = (unsigned int)(regs->ip + addr2 + 10);
			return 2;
		}
	} while (0);

	do { /* PaX: gcc trampoline emulation #1 */
		unsigned char mov1, mov2;
		unsigned short jmp;
		unsigned int addr1, addr2;

#ifdef CONFIG_X86_64
		if ((regs->ip + 11) >> 32)
			break;
#endif

		err = get_user(mov1, (unsigned char __user *)regs->ip);
		err |= get_user(addr1, (unsigned int __user *)(regs->ip + 1));
		err |= get_user(mov2, (unsigned char __user *)(regs->ip + 5));
		err |= get_user(addr2, (unsigned int __user *)(regs->ip + 6));
		err |= get_user(jmp, (unsigned short __user *)(regs->ip + 10));

		if (err)
			break;

		if (mov1 == 0xB9 && mov2 == 0xB8 && jmp == 0xE0FF) {
			regs->cx = addr1;
			regs->ax = addr2;
			regs->ip = addr2;
			return 2;
		}
	} while (0);

	do { /* PaX: gcc trampoline emulation #2 */
		unsigned char mov, jmp;
		unsigned int addr1, addr2;

#ifdef CONFIG_X86_64
		if ((regs->ip + 9) >> 32)
			break;
#endif

		err = get_user(mov, (unsigned char __user *)regs->ip);
		err |= get_user(addr1, (unsigned int __user *)(regs->ip + 1));
		err |= get_user(jmp, (unsigned char __user *)(regs->ip + 5));
		err |= get_user(addr2, (unsigned int __user *)(regs->ip + 6));

		if (err)
			break;

		if (mov == 0xB9 && jmp == 0xE9) {
			regs->cx = addr1;
			regs->ip = (unsigned int)(regs->ip + addr2 + 10);
			return 2;
		}
	} while (0);

	return 1; /* PaX in action */
}

#ifdef CONFIG_X86_64
static int pax_handle_fetch_fault_64(struct pt_regs *regs)
{
	int err;

	do { /* PaX: libffi trampoline emulation */
		unsigned short mov1, mov2, jmp1;
		unsigned char stcclc, jmp2;
		unsigned long addr1, addr2;

		err = get_user(mov1, (unsigned short __user *)regs->ip);
		err |= get_user(addr1, (unsigned long __user *)(regs->ip + 2));
		err |= get_user(mov2, (unsigned short __user *)(regs->ip + 10));
		err |= get_user(addr2, (unsigned long __user *)(regs->ip + 12));
		err |= get_user(stcclc, (unsigned char __user *)(regs->ip + 20));
		err |= get_user(jmp1, (unsigned short __user *)(regs->ip + 21));
		err |= get_user(jmp2, (unsigned char __user *)(regs->ip + 23));

		if (err)
			break;

		if (mov1 == 0xBB49 && mov2 == 0xBA49 && (stcclc == 0xF8 || stcclc == 0xF9) && jmp1 == 0xFF49 && jmp2 == 0xE3) {
			regs->r11 = addr1;
			regs->r10 = addr2;
			if (stcclc == 0xF8)
				regs->flags &= ~X86_EFLAGS_CF;
			else
				regs->flags |= X86_EFLAGS_CF;
			regs->ip = addr1;
			return 2;
		}
	} while (0);

	do { /* PaX: gcc trampoline emulation #1 */
		unsigned short mov1, mov2, jmp1;
		unsigned char jmp2;
		unsigned int addr1;
		unsigned long addr2;

		err = get_user(mov1, (unsigned short __user *)regs->ip);
		err |= get_user(addr1, (unsigned int __user *)(regs->ip + 2));
		err |= get_user(mov2, (unsigned short __user *)(regs->ip + 6));
		err |= get_user(addr2, (unsigned long __user *)(regs->ip + 8));
		err |= get_user(jmp1, (unsigned short __user *)(regs->ip + 16));
		err |= get_user(jmp2, (unsigned char __user *)(regs->ip + 18));

		if (err)
			break;

		if (mov1 == 0xBB41 && mov2 == 0xBA49 && jmp1 == 0xFF49 && jmp2 == 0xE3) {
			regs->r11 = addr1;
			regs->r10 = addr2;
			regs->ip = addr1;
			return 2;
		}
	} while (0);

	do { /* PaX: gcc trampoline emulation #2 */
		unsigned short mov1, mov2, jmp1;
		unsigned char jmp2;
		unsigned long addr1, addr2;

		err = get_user(mov1, (unsigned short __user *)regs->ip);
		err |= get_user(addr1, (unsigned long __user *)(regs->ip + 2));
		err |= get_user(mov2, (unsigned short __user *)(regs->ip + 10));
		err |= get_user(addr2, (unsigned long __user *)(regs->ip + 12));
		err |= get_user(jmp1, (unsigned short __user *)(regs->ip + 20));
		err |= get_user(jmp2, (unsigned char __user *)(regs->ip + 22));

		if (err)
			break;

		if (mov1 == 0xBB49 && mov2 == 0xBA49 && jmp1 == 0xFF49 && jmp2 == 0xE3) {
			regs->r11 = addr1;
			regs->r10 = addr2;
			regs->ip = addr1;
			return 2;
		}
	} while (0);

	return 1; /* PaX in action */
}
#endif

/*
 * PaX: decide what to do with offenders (regs->ip = fault address)
 *
 * returns 1 when task should be killed
 *         2 when gcc trampoline was detected
 */
static int pax_handle_fetch_fault(struct pt_regs *regs)
{
	if (v8086_mode(regs))
		return 1;

	if (!(current->mm->pax_flags & MF_PAX_EMUTRAMP))
		return 1;

#ifdef CONFIG_X86_32
	return pax_handle_fetch_fault_32(regs);
#else
	if (regs->cs == __USER32_CS || (regs->cs & SEGMENT_LDT))
		return pax_handle_fetch_fault_32(regs);
	else
		return pax_handle_fetch_fault_64(regs);
#endif
}
#endif

#if defined(CONFIG_PAX_PAGEEXEC) || defined(CONFIG_PAX_SEGMEXEC)
void pax_report_insns(struct pt_regs *regs, void *pc, void *sp)
{
	long i;

	printk(KERN_ERR "PAX: bytes at PC: ");
	for (i = 0; i < 20; i++) {
		unsigned char c;
		if (get_user(c, (unsigned char __force_user *)pc+i))
			printk(KERN_CONT "?? ");
		else
			printk(KERN_CONT "%02x ", c);
	}
	printk("\n");

	printk(KERN_ERR "PAX: bytes at SP-%lu: ", (unsigned long)sizeof(long));
	for (i = -1; i < 80 / (long)sizeof(long); i++) {
		unsigned long c;
		if (get_user(c, (unsigned long __force_user *)sp+i)) {
#ifdef CONFIG_X86_32
			printk(KERN_CONT "???????? ");
#else
			if ((regs->cs == __USER32_CS || (regs->cs & SEGMENT_LDT)))
				printk(KERN_CONT "???????? ???????? ");
			else
				printk(KERN_CONT "???????????????? ");
#endif
		} else {
#ifdef CONFIG_X86_64
			if ((regs->cs == __USER32_CS || (regs->cs & SEGMENT_LDT))) {
				printk(KERN_CONT "%08x ", (unsigned int)c);
				printk(KERN_CONT "%08x ", (unsigned int)(c >> 32));
			} else
#endif
				printk(KERN_CONT "%0*lx ", 2 * (int)sizeof(long), c);
		}
	}
	printk("\n");
}
#endif

/**
 * probe_kernel_write(): safely attempt to write to a location
 * @dst: address to write to
 * @src: pointer to the data that shall be written
 * @size: size of the data chunk
 *
 * Safely write to address @dst from the buffer at @src.  If a kernel fault
 * happens, handle that and return -EFAULT.
 */
long notrace probe_kernel_write(void *dst, const void *src, size_t size)
{
	long ret;
	mm_segment_t old_fs = get_fs();

	set_fs(KERNEL_DS);
	pagefault_disable();
	pax_open_kernel();
	ret = __copy_to_user_inatomic((void __force_user *)dst, src, size);
	pax_close_kernel();
	pagefault_enable();
	set_fs(old_fs);

	return ret ? -EFAULT : 0;
}<|MERGE_RESOLUTION|>--- conflicted
+++ resolved
@@ -832,7 +832,6 @@
 		if (address >= TASK_SIZE)
 			error_code |= PF_PROT;
 
-<<<<<<< HEAD
 #if defined(CONFIG_PAX_PAGEEXEC) || defined(CONFIG_PAX_SEGMEXEC)
 		if (pax_is_fetch_fault(regs, error_code, address)) {
 
@@ -848,10 +847,7 @@
 		}
 #endif
 
-		if (unlikely(show_unhandled_signals))
-=======
 		if (likely(show_unhandled_signals))
->>>>>>> 739cd415
 			show_signal_msg(regs, error_code, address, tsk);
 
 		tsk->thread.cr2		= address;
