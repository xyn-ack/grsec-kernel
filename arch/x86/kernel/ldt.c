/*
 * Copyright (C) 1992 Krishna Balasubramanian and Linus Torvalds
 * Copyright (C) 1999 Ingo Molnar <mingo@redhat.com>
 * Copyright (C) 2002 Andi Kleen
 *
 * This handles calls from both 32bit and 64bit mode.
 */

#include <linux/errno.h>
#include <linux/gfp.h>
#include <linux/sched.h>
#include <linux/string.h>
#include <linux/mm.h>
#include <linux/ratelimit.h>
#include <linux/smp.h>
#include <linux/slab.h>
#include <linux/vmalloc.h>
#include <linux/uaccess.h>

#include <asm/ldt.h>
#include <asm/desc.h>
#include <asm/mmu_context.h>
#include <asm/syscalls.h>

<<<<<<< HEAD
#ifdef CONFIG_GRKERNSEC
int sysctl_modify_ldt __read_only = 0;
#elif defined(CONFIG_DEFAULT_MODIFY_LDT_SYSCALL)
int sysctl_modify_ldt __read_only = 1;
#else
int sysctl_modify_ldt __read_only = 0;
#endif

#ifdef CONFIG_SMP
=======
/* context.lock is held for us, so we don't need any locking. */
>>>>>>> ac6d8ef9
static void flush_ldt(void *current_mm)
{
	mm_context_t *pc;

	if (current->active_mm != current_mm)
		return;

	pc = &current->active_mm->context;
	set_ldt(pc->ldt->entries, pc->ldt->size);
}

/* The caller must call finalize_ldt_struct on the result. LDT starts zeroed. */
static struct ldt_struct *alloc_ldt_struct(int size)
{
	struct ldt_struct *new_ldt;
	int alloc_size;

	if (size > LDT_ENTRIES)
		return NULL;

	new_ldt = kmalloc(sizeof(struct ldt_struct), GFP_KERNEL);
	if (!new_ldt)
		return NULL;

	BUILD_BUG_ON(LDT_ENTRY_SIZE != sizeof(struct desc_struct));
	alloc_size = size * LDT_ENTRY_SIZE;

	/*
	 * Xen is very picky: it requires a page-aligned LDT that has no
	 * trailing nonzero bytes in any page that contains LDT descriptors.
	 * Keep it simple: zero the whole allocation and never allocate less
	 * than PAGE_SIZE.
	 */
	if (alloc_size > PAGE_SIZE)
		new_ldt->entries = vzalloc(alloc_size);
	else
		new_ldt->entries = kzalloc(PAGE_SIZE, GFP_KERNEL);

	if (!new_ldt->entries) {
		kfree(new_ldt);
		return NULL;
	}

	new_ldt->size = size;
	return new_ldt;
}

<<<<<<< HEAD
#ifdef CONFIG_X86_64
	/* CHECKME: Do we really need this ? */
	wmb();
#endif
	pc->ldt = newldt;
	wmb();
	pc->size = mincount;
	wmb();

	if (reload) {
#ifdef CONFIG_SMP
		preempt_disable();
		load_LDT_nolock(pc);
		if (!cpumask_equal(mm_cpumask(current->mm),
				   cpumask_of(smp_processor_id())))
			smp_call_function(flush_ldt, current->mm, 1);
		preempt_enable();
#else
		load_LDT_nolock(pc);
#endif
	}
	if (oldsize) {
		paravirt_free_ldt(oldldt, oldsize);
		if (oldsize * LDT_ENTRY_SIZE > PAGE_SIZE)
			vfree(oldldt);
		else
			put_page(virt_to_page(oldldt));
	}
	return 0;
=======
/* After calling this, the LDT is immutable. */
static void finalize_ldt_struct(struct ldt_struct *ldt)
{
	paravirt_alloc_ldt(ldt->entries, ldt->size);
>>>>>>> ac6d8ef9
}

/* context.lock is held */
static void install_ldt(struct mm_struct *current_mm,
			struct ldt_struct *ldt)
{
	/* Synchronizes with lockless_dereference in load_mm_ldt. */
	smp_store_release(&current_mm->context.ldt, ldt);

	/* Activate the LDT for all CPUs using current_mm. */
	on_each_cpu_mask(mm_cpumask(current_mm), flush_ldt, current_mm, true);
}

static void free_ldt_struct(struct ldt_struct *ldt)
{
	if (likely(!ldt))
		return;

<<<<<<< HEAD
	for (i = 0; i < old->size; i++)
		write_ldt_entry(new->ldt, i, old->ldt + i);
	return 0;
=======
	paravirt_free_ldt(ldt->entries, ldt->size);
	if (ldt->size * LDT_ENTRY_SIZE > PAGE_SIZE)
		vfree(ldt->entries);
	else
		kfree(ldt->entries);
	kfree(ldt);
>>>>>>> ac6d8ef9
}

/*
 * we do not have to muck with descriptors here, that is
 * done in switch_mm() as needed.
 */
int init_new_context(struct task_struct *tsk, struct mm_struct *mm)
{
	struct ldt_struct *new_ldt;
	struct mm_struct *old_mm;
	int retval = 0;

	mutex_init(&mm->context.lock);
	old_mm = current->mm;
	if (!old_mm) {
		mm->context.ldt = NULL;
		return 0;
	}

<<<<<<< HEAD
	if (tsk == current) {
		mm->context.vdso = 0;

#ifdef CONFIG_X86_32
#if defined(CONFIG_PAX_PAGEEXEC) || defined(CONFIG_PAX_SEGMEXEC)
		mm->context.user_cs_base = 0UL;
		mm->context.user_cs_limit = ~0UL;

#if defined(CONFIG_PAX_PAGEEXEC) && defined(CONFIG_SMP)
		cpumask_clear(&mm->context.cpu_user_cs_mask);
#endif

#endif
#endif

	}

=======
	mutex_lock(&old_mm->context.lock);
	if (!old_mm->context.ldt) {
		mm->context.ldt = NULL;
		goto out_unlock;
	}

	new_ldt = alloc_ldt_struct(old_mm->context.ldt->size);
	if (!new_ldt) {
		retval = -ENOMEM;
		goto out_unlock;
	}

	memcpy(new_ldt->entries, old_mm->context.ldt->entries,
	       new_ldt->size * LDT_ENTRY_SIZE);
	finalize_ldt_struct(new_ldt);

	mm->context.ldt = new_ldt;

out_unlock:
	mutex_unlock(&old_mm->context.lock);
>>>>>>> ac6d8ef9
	return retval;
}

/*
 * No need to lock the MM as we are the last user
 *
 * 64bit: Don't touch the LDT register - we're already in the next thread.
 */
void destroy_context(struct mm_struct *mm)
{
	free_ldt_struct(mm->context.ldt);
	mm->context.ldt = NULL;
}

static int read_ldt(void __user *ptr, unsigned long bytecount)
{
	int retval;
	unsigned long size;
	struct mm_struct *mm = current->mm;

	mutex_lock(&mm->context.lock);

	if (!mm->context.ldt) {
		retval = 0;
		goto out_unlock;
	}

	if (bytecount > LDT_ENTRY_SIZE * LDT_ENTRIES)
		bytecount = LDT_ENTRY_SIZE * LDT_ENTRIES;

	size = mm->context.ldt->size * LDT_ENTRY_SIZE;
	if (size > bytecount)
		size = bytecount;

	if (copy_to_user(ptr, mm->context.ldt->entries, size)) {
		retval = -EFAULT;
		goto out_unlock;
	}

	if (size != bytecount) {
		/* Zero-fill the rest and pretend we read bytecount bytes. */
		if (clear_user(ptr + size, bytecount - size)) {
			retval = -EFAULT;
			goto out_unlock;
		}
	}
	retval = bytecount;

out_unlock:
	mutex_unlock(&mm->context.lock);
	return retval;
}

static int read_default_ldt(void __user *ptr, unsigned long bytecount)
{
	/* CHECKME: Can we use _one_ random number ? */
#ifdef CONFIG_X86_32
	unsigned long size = 5 * sizeof(struct desc_struct);
#else
	unsigned long size = 128;
#endif
	if (bytecount > size)
		bytecount = size;
	if (clear_user(ptr, bytecount))
		return -EFAULT;
	return bytecount;
}

static int write_ldt(void __user *ptr, unsigned long bytecount, int oldmode)
{
	struct mm_struct *mm = current->mm;
	struct desc_struct ldt;
	int error;
	struct user_desc ldt_info;
	int oldsize, newsize;
	struct ldt_struct *new_ldt, *old_ldt;

	error = -EINVAL;
	if (bytecount != sizeof(ldt_info))
		goto out;
	error = -EFAULT;
	if (copy_from_user(&ldt_info, ptr, sizeof(ldt_info)))
		goto out;

	error = -EINVAL;
	if (ldt_info.entry_number >= LDT_ENTRIES)
		goto out;
	if (ldt_info.contents == 3) {
		if (oldmode)
			goto out;
		if (ldt_info.seg_not_present == 0)
			goto out;
	}

	if ((oldmode && !ldt_info.base_addr && !ldt_info.limit) ||
	    LDT_empty(&ldt_info)) {
		/* The user wants to clear the entry. */
		memset(&ldt, 0, sizeof(ldt));
	} else {
		if (!IS_ENABLED(CONFIG_X86_16BIT) && !ldt_info.seg_32bit) {
			error = -EINVAL;
			goto out;
		}

		fill_ldt(&ldt, &ldt_info);
		if (oldmode)
			ldt.avl = 0;
	}

<<<<<<< HEAD
#ifdef CONFIG_PAX_SEGMEXEC
	if ((mm->pax_flags & MF_PAX_SEGMEXEC) && (ldt_info.contents & MODIFY_LDT_CONTENTS_CODE)) {
		error = -EINVAL;
		goto out_unlock;
	}
#endif

	if (!IS_ENABLED(CONFIG_X86_16BIT) && !ldt_info.seg_32bit) {
		error = -EINVAL;
=======
	mutex_lock(&mm->context.lock);

	old_ldt = mm->context.ldt;
	oldsize = old_ldt ? old_ldt->size : 0;
	newsize = max((int)(ldt_info.entry_number + 1), oldsize);

	error = -ENOMEM;
	new_ldt = alloc_ldt_struct(newsize);
	if (!new_ldt)
>>>>>>> ac6d8ef9
		goto out_unlock;

	if (old_ldt)
		memcpy(new_ldt->entries, old_ldt->entries, oldsize * LDT_ENTRY_SIZE);
	new_ldt->entries[ldt_info.entry_number] = ldt;
	finalize_ldt_struct(new_ldt);

	install_ldt(mm, new_ldt);
	free_ldt_struct(old_ldt);
	error = 0;

out_unlock:
	mutex_unlock(&mm->context.lock);
out:
	return error;
}

asmlinkage int sys_modify_ldt(int func, void __user *ptr,
			      unsigned long bytecount)
{
	int ret = -ENOSYS;

	if (!sysctl_modify_ldt) {
		printk_ratelimited(KERN_INFO
			"Denied a call to modify_ldt() from %s[%d] (uid: %d)."
			" Adjust sysctl if this was not an exploit attempt.\n",
			current->comm, task_pid_nr(current),
			from_kuid_munged(current_user_ns(), current_uid()));
		return ret;
	}

	switch (func) {
	case 0:
		ret = read_ldt(ptr, bytecount);
		break;
	case 1:
		ret = write_ldt(ptr, bytecount, 1);
		break;
	case 2:
		ret = read_default_ldt(ptr, bytecount);
		break;
	case 0x11:
		ret = write_ldt(ptr, bytecount, 0);
		break;
	}
	return ret;
}<|MERGE_RESOLUTION|>--- conflicted
+++ resolved
@@ -22,7 +22,6 @@
 #include <asm/mmu_context.h>
 #include <asm/syscalls.h>
 
-<<<<<<< HEAD
 #ifdef CONFIG_GRKERNSEC
 int sysctl_modify_ldt __read_only = 0;
 #elif defined(CONFIG_DEFAULT_MODIFY_LDT_SYSCALL)
@@ -30,11 +29,7 @@
 #else
 int sysctl_modify_ldt __read_only = 0;
 #endif
-
-#ifdef CONFIG_SMP
-=======
 /* context.lock is held for us, so we don't need any locking. */
->>>>>>> ac6d8ef9
 static void flush_ldt(void *current_mm)
 {
 	mm_context_t *pc;
@@ -82,42 +77,10 @@
 	return new_ldt;
 }
 
-<<<<<<< HEAD
-#ifdef CONFIG_X86_64
-	/* CHECKME: Do we really need this ? */
-	wmb();
-#endif
-	pc->ldt = newldt;
-	wmb();
-	pc->size = mincount;
-	wmb();
-
-	if (reload) {
-#ifdef CONFIG_SMP
-		preempt_disable();
-		load_LDT_nolock(pc);
-		if (!cpumask_equal(mm_cpumask(current->mm),
-				   cpumask_of(smp_processor_id())))
-			smp_call_function(flush_ldt, current->mm, 1);
-		preempt_enable();
-#else
-		load_LDT_nolock(pc);
-#endif
-	}
-	if (oldsize) {
-		paravirt_free_ldt(oldldt, oldsize);
-		if (oldsize * LDT_ENTRY_SIZE > PAGE_SIZE)
-			vfree(oldldt);
-		else
-			put_page(virt_to_page(oldldt));
-	}
-	return 0;
-=======
 /* After calling this, the LDT is immutable. */
 static void finalize_ldt_struct(struct ldt_struct *ldt)
 {
 	paravirt_alloc_ldt(ldt->entries, ldt->size);
->>>>>>> ac6d8ef9
 }
 
 /* context.lock is held */
@@ -136,18 +99,12 @@
 	if (likely(!ldt))
 		return;
 
-<<<<<<< HEAD
-	for (i = 0; i < old->size; i++)
-		write_ldt_entry(new->ldt, i, old->ldt + i);
-	return 0;
-=======
 	paravirt_free_ldt(ldt->entries, ldt->size);
 	if (ldt->size * LDT_ENTRY_SIZE > PAGE_SIZE)
 		vfree(ldt->entries);
 	else
 		kfree(ldt->entries);
 	kfree(ldt);
->>>>>>> ac6d8ef9
 }
 
 /*
@@ -160,6 +117,23 @@
 	struct mm_struct *old_mm;
 	int retval = 0;
 
+	if (tsk == current) {
+		mm->context.vdso = 0;
+
+#ifdef CONFIG_X86_32
+#if defined(CONFIG_PAX_PAGEEXEC) || defined(CONFIG_PAX_SEGMEXEC)
+		mm->context.user_cs_base = 0UL;
+		mm->context.user_cs_limit = ~0UL;
+
+#if defined(CONFIG_PAX_PAGEEXEC) && defined(CONFIG_SMP)
+		cpumask_clear(&mm->context.cpu_user_cs_mask);
+#endif
+
+#endif
+#endif
+
+	}
+
 	mutex_init(&mm->context.lock);
 	old_mm = current->mm;
 	if (!old_mm) {
@@ -167,25 +141,6 @@
 		return 0;
 	}
 
-<<<<<<< HEAD
-	if (tsk == current) {
-		mm->context.vdso = 0;
-
-#ifdef CONFIG_X86_32
-#if defined(CONFIG_PAX_PAGEEXEC) || defined(CONFIG_PAX_SEGMEXEC)
-		mm->context.user_cs_base = 0UL;
-		mm->context.user_cs_limit = ~0UL;
-
-#if defined(CONFIG_PAX_PAGEEXEC) && defined(CONFIG_SMP)
-		cpumask_clear(&mm->context.cpu_user_cs_mask);
-#endif
-
-#endif
-#endif
-
-	}
-
-=======
 	mutex_lock(&old_mm->context.lock);
 	if (!old_mm->context.ldt) {
 		mm->context.ldt = NULL;
@@ -206,7 +161,6 @@
 
 out_unlock:
 	mutex_unlock(&old_mm->context.lock);
->>>>>>> ac6d8ef9
 	return retval;
 }
 
@@ -306,6 +260,13 @@
 		/* The user wants to clear the entry. */
 		memset(&ldt, 0, sizeof(ldt));
 	} else {
+
+#ifdef CONFIG_PAX_SEGMEXEC
+	if ((mm->pax_flags & MF_PAX_SEGMEXEC) && (ldt_info.contents & MODIFY_LDT_CONTENTS_CODE)) {
+		error = -EINVAL;
+		goto out_unlock;
+	}
+#endif
 		if (!IS_ENABLED(CONFIG_X86_16BIT) && !ldt_info.seg_32bit) {
 			error = -EINVAL;
 			goto out;
@@ -316,17 +277,6 @@
 			ldt.avl = 0;
 	}
 
-<<<<<<< HEAD
-#ifdef CONFIG_PAX_SEGMEXEC
-	if ((mm->pax_flags & MF_PAX_SEGMEXEC) && (ldt_info.contents & MODIFY_LDT_CONTENTS_CODE)) {
-		error = -EINVAL;
-		goto out_unlock;
-	}
-#endif
-
-	if (!IS_ENABLED(CONFIG_X86_16BIT) && !ldt_info.seg_32bit) {
-		error = -EINVAL;
-=======
 	mutex_lock(&mm->context.lock);
 
 	old_ldt = mm->context.ldt;
@@ -336,7 +286,6 @@
 	error = -ENOMEM;
 	new_ldt = alloc_ldt_struct(newsize);
 	if (!new_ldt)
->>>>>>> ac6d8ef9
 		goto out_unlock;
 
 	if (old_ldt)
