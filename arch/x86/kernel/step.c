--- conflicted
+++ resolved
@@ -31,12 +31,8 @@
 		seg >>= 3;
 
 		mutex_lock(&child->mm->context.lock);
-<<<<<<< HEAD
-		if (unlikely(seg >= child->mm->context.size))
-=======
 		if (unlikely(!child->mm->context.ldt ||
 			     seg >= child->mm->context.ldt->size))
->>>>>>> ac6d8ef9
 			addr = -1L; /* bogus selector, access would fault */
 		else {
 			desc = &child->mm->context.ldt->entries[seg];
