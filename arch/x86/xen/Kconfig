--- conflicted
+++ resolved
@@ -8,12 +8,8 @@
 	select PARAVIRT_CLOCK
 	select XEN_HAVE_PVMMU
 	depends on X86_64 || (X86_32 && X86_PAE)
-<<<<<<< HEAD
-	depends on X86_TSC
+	depends on X86_LOCAL_APIC && X86_TSC
 	depends on !GRKERNSEC_CONFIG_AUTO || GRKERNSEC_CONFIG_VIRT_XEN
-=======
-	depends on X86_LOCAL_APIC && X86_TSC
->>>>>>> ac6d8ef9
 	help
 	  This is the Linux Xen port.  Enabling this will allow the
 	  kernel to boot in a paravirtualized environment under the
