/*
 * Asm versions of Xen pv-ops, suitable for either direct use or
 * inlining.  The inline versions are the same as the direct-use
 * versions, with the pre- and post-amble chopped off.
 *
 * This code is encoded for size rather than absolute efficiency, with
 * a view to being able to inline as much as possible.
 *
 * We only bother with direct forms (ie, vcpu in pda) of the
 * operations here; the indirect forms are better handled in C, since
 * they're generally too large to inline anyway.
 */

#include <asm/thread_info.h>
#include <asm/processor-flags.h>
#include <asm/segment.h>
#include <asm/asm.h>

#include <xen/interface/xen.h>

#include "xen-asm.h"

/*
 * Force an event check by making a hypercall, but preserve regs
 * before making the call.
 */
check_events:
	push %eax
	push %ecx
	push %edx
	call xen_force_evtchn_callback
	pop %edx
	pop %ecx
	pop %eax
	ret

/*
 * We can't use sysexit directly, because we're not running in ring0.
 * But we can easily fake it up using iret.  Assuming xen_sysexit is
 * jumped to with a standard stack frame, we can just strip it back to
 * a standard iret frame and use iret.
 */
ENTRY(xen_sysexit)
	movl PT_EAX(%esp), %eax			/* Shouldn't be necessary? */
	orl $X86_EFLAGS_IF, PT_EFLAGS(%esp)
	lea PT_EIP(%esp), %esp

	jmp xen_iret
ENDPROC(xen_sysexit)

/*
 * This is run where a normal iret would be run, with the same stack setup:
 *	8: eflags
 *	4: cs
 *	esp-> 0: eip
 *
 * This attempts to make sure that any pending events are dealt with
 * on return to usermode, but there is a small window in which an
 * event can happen just before entering usermode.  If the nested
 * interrupt ends up setting one of the TIF_WORK_MASK pending work
 * flags, they will not be tested again before returning to
 * usermode. This means that a process can end up with pending work,
 * which will be unprocessed until the process enters and leaves the
 * kernel again, which could be an unbounded amount of time.  This
 * means that a pending signal or reschedule event could be
 * indefinitely delayed.
 *
 * The fix is to notice a nested interrupt in the critical window, and
 * if one occurs, then fold the nested interrupt into the current
 * interrupt stack frame, and re-process it iteratively rather than
 * recursively.  This means that it will exit via the normal path, and
 * all pending work will be dealt with appropriately.
 *
 * Because the nested interrupt handler needs to deal with the current
 * stack state in whatever form its in, we keep things simple by only
 * using a single register which is pushed/popped on the stack.
 */
ENTRY(xen_iret)
	/* test eflags for special cases */
	testl $(X86_EFLAGS_VM | XEN_EFLAGS_NMI), 8(%esp)
	jnz hyper_iret

	push %eax
	ESP_OFFSET=4	# bytes pushed onto stack

	/*
	 * Store vcpu_info pointer for easy access.
	 */
#ifdef CONFIG_SMP
<<<<<<< HEAD
	push %fs
	mov $(__KERNEL_PERCPU), %eax
	mov %eax, %fs
	mov PER_CPU_VAR(xen_vcpu), %eax
	pop %fs
=======
	GET_THREAD_INFO(%eax)
	movl %ss:TI_cpu(%eax), %eax
	movl %ss:__per_cpu_offset(,%eax,4), %eax
	mov %ss:xen_vcpu(%eax), %eax
>>>>>>> 739cd415
#else
	movl %ss:xen_vcpu, %eax
#endif

	/* check IF state we're restoring */
	testb $X86_EFLAGS_IF>>8, 8+1+ESP_OFFSET(%esp)

	/*
	 * Maybe enable events.  Once this happens we could get a
	 * recursive event, so the critical region starts immediately
	 * afterwards.  However, if that happens we don't end up
	 * resuming the code, so we don't have to be worried about
	 * being preempted to another CPU.
	 */
	setz %ss:XEN_vcpu_info_mask(%eax)
xen_iret_start_crit:

	/* check for unmasked and pending */
	cmpw $0x0001, %ss:XEN_vcpu_info_pending(%eax)

	/*
	 * If there's something pending, mask events again so we can
	 * jump back into xen_hypervisor_callback. Otherwise do not
	 * touch XEN_vcpu_info_mask.
	 */
	jne 1f
	movb $1, %ss:XEN_vcpu_info_mask(%eax)

1:	popl %eax

	/*
	 * From this point on the registers are restored and the stack
	 * updated, so we don't need to worry about it if we're
	 * preempted
	 */
iret_restore_end:

	/*
	 * Jump to hypervisor_callback after fixing up the stack.
	 * Events are masked, so jumping out of the critical region is
	 * OK.
	 */
	je xen_hypervisor_callback

1:	iret
xen_iret_end_crit:
	_ASM_EXTABLE(1b, iret_exc)

hyper_iret:
	/* put this out of line since its very rarely used */
	jmp hypercall_page + __HYPERVISOR_iret * 32

	.globl xen_iret_start_crit, xen_iret_end_crit

/*
 * This is called by xen_hypervisor_callback in entry.S when it sees
 * that the EIP at the time of interrupt was between
 * xen_iret_start_crit and xen_iret_end_crit.  We're passed the EIP in
 * %eax so we can do a more refined determination of what to do.
 *
 * The stack format at this point is:
 *	----------------
 *	 ss		: (ss/esp may be present if we came from usermode)
 *	 esp		:
 *	 eflags		}  outer exception info
 *	 cs		}
 *	 eip		}
 *	---------------- <- edi (copy dest)
 *	 eax		:  outer eax if it hasn't been restored
 *	----------------
 *	 eflags		}  nested exception info
 *	 cs		}   (no ss/esp because we're nested
 *	 eip		}    from the same ring)
 *	 orig_eax	}<- esi (copy src)
 *	 - - - - - - - -
 *	 fs		}
 *	 es		}
 *	 ds		}  SAVE_ALL state
 *	 eax		}
 *	  :		:
 *	 ebx		}<- esp
 *	----------------
 *
 * In order to deliver the nested exception properly, we need to shift
 * everything from the return addr up to the error code so it sits
 * just under the outer exception info.  This means that when we
 * handle the exception, we do it in the context of the outer
 * exception rather than starting a new one.
 *
 * The only caveat is that if the outer eax hasn't been restored yet
 * (ie, it's still on stack), we need to insert its value into the
 * SAVE_ALL state before going on, since it's usermode state which we
 * eventually need to restore.
 */
ENTRY(xen_iret_crit_fixup)
	/*
	 * Paranoia: Make sure we're really coming from kernel space.
	 * One could imagine a case where userspace jumps into the
	 * critical range address, but just before the CPU delivers a
	 * GP, it decides to deliver an interrupt instead.  Unlikely?
	 * Definitely.  Easy to avoid?  Yes.  The Intel documents
	 * explicitly say that the reported EIP for a bad jump is the
	 * jump instruction itself, not the destination, but some
	 * virtual environments get this wrong.
	 */
	movl PT_CS(%esp), %ecx
	andl $SEGMENT_RPL_MASK, %ecx
	cmpl $USER_RPL, %ecx
	je 2f

	lea PT_ORIG_EAX(%esp), %esi
	lea PT_EFLAGS(%esp), %edi

	/*
	 * If eip is before iret_restore_end then stack
	 * hasn't been restored yet.
	 */
	cmp $iret_restore_end, %eax
	jae 1f

	movl 0+4(%edi), %eax		/* copy EAX (just above top of frame) */
	movl %eax, PT_EAX(%esp)

	lea ESP_OFFSET(%edi), %edi	/* move dest up over saved regs */

	/* set up the copy */
1:	std
	mov $PT_EIP / 4, %ecx		/* saved regs up to orig_eax */
	rep movsl
	cld

	lea 4(%edi), %esp		/* point esp to new frame */
2:	jmp xen_do_upcall
<|MERGE_RESOLUTION|>--- conflicted
+++ resolved
@@ -87,18 +87,11 @@
 	 * Store vcpu_info pointer for easy access.
 	 */
 #ifdef CONFIG_SMP
-<<<<<<< HEAD
 	push %fs
 	mov $(__KERNEL_PERCPU), %eax
 	mov %eax, %fs
 	mov PER_CPU_VAR(xen_vcpu), %eax
 	pop %fs
-=======
-	GET_THREAD_INFO(%eax)
-	movl %ss:TI_cpu(%eax), %eax
-	movl %ss:__per_cpu_offset(,%eax,4), %eax
-	mov %ss:xen_vcpu(%eax), %eax
->>>>>>> 739cd415
 #else
 	movl %ss:xen_vcpu, %eax
 #endif
