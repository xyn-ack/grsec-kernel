/*
 * arch/arm/mach-spear6xx/spear6xx.c
 *
 * SPEAr6XX machines common source file
 *
 * Copyright (C) 2009 ST Microelectronics
 * Rajeev Kumar<rajeev-dlh.kumar@st.com>
 *
 * Copyright 2012 Stefan Roese <sr@denx.de>
 *
 * This file is licensed under the terms of the GNU General Public
 * License version 2. This program is licensed "as is" without any
 * warranty of any kind, whether express or implied.
 */

#include <linux/amba/pl08x.h>
#include <linux/clk.h>
#include <linux/err.h>
#include <linux/irqchip.h>
#include <linux/of.h>
#include <linux/of_address.h>
#include <linux/of_platform.h>
#include <asm/hardware/pl080.h>
#include <asm/mach/arch.h>
#include <asm/mach/time.h>
#include <asm/mach/map.h>
#include <plat/pl080.h>
#include <mach/generic.h>
#include <mach/spear.h>

/* dmac device registration */
static struct pl08x_channel_data spear600_dma_info[] = {
	{
		.bus_id = "ssp1_rx",
		.min_signal = 0,
		.max_signal = 0,
		.muxval = 0,
		.periph_buses = PL08X_AHB1,
	}, {
		.bus_id = "ssp1_tx",
		.min_signal = 1,
		.max_signal = 1,
		.muxval = 0,
		.periph_buses = PL08X_AHB1,
	}, {
		.bus_id = "uart0_rx",
		.min_signal = 2,
		.max_signal = 2,
		.muxval = 0,
		.periph_buses = PL08X_AHB1,
	}, {
		.bus_id = "uart0_tx",
		.min_signal = 3,
		.max_signal = 3,
		.muxval = 0,
		.periph_buses = PL08X_AHB1,
	}, {
		.bus_id = "uart1_rx",
		.min_signal = 4,
		.max_signal = 4,
		.muxval = 0,
		.periph_buses = PL08X_AHB1,
	}, {
		.bus_id = "uart1_tx",
		.min_signal = 5,
		.max_signal = 5,
		.muxval = 0,
		.periph_buses = PL08X_AHB1,
	}, {
		.bus_id = "ssp2_rx",
		.min_signal = 6,
		.max_signal = 6,
		.muxval = 0,
		.periph_buses = PL08X_AHB2,
	}, {
		.bus_id = "ssp2_tx",
		.min_signal = 7,
		.max_signal = 7,
		.muxval = 0,
		.periph_buses = PL08X_AHB2,
	}, {
		.bus_id = "ssp0_rx",
		.min_signal = 8,
		.max_signal = 8,
		.muxval = 0,
		.periph_buses = PL08X_AHB1,
	}, {
		.bus_id = "ssp0_tx",
		.min_signal = 9,
		.max_signal = 9,
		.muxval = 0,
		.periph_buses = PL08X_AHB1,
	}, {
		.bus_id = "i2c_rx",
		.min_signal = 10,
		.max_signal = 10,
		.muxval = 0,
		.periph_buses = PL08X_AHB1,
	}, {
		.bus_id = "i2c_tx",
		.min_signal = 11,
		.max_signal = 11,
		.muxval = 0,
		.periph_buses = PL08X_AHB1,
	}, {
		.bus_id = "irda",
		.min_signal = 12,
		.max_signal = 12,
		.muxval = 0,
		.periph_buses = PL08X_AHB1,
	}, {
		.bus_id = "adc",
		.min_signal = 13,
		.max_signal = 13,
		.muxval = 0,
		.periph_buses = PL08X_AHB2,
	}, {
		.bus_id = "to_jpeg",
		.min_signal = 14,
		.max_signal = 14,
		.muxval = 0,
		.periph_buses = PL08X_AHB1,
	}, {
		.bus_id = "from_jpeg",
		.min_signal = 15,
		.max_signal = 15,
		.muxval = 0,
		.periph_buses = PL08X_AHB1,
	}, {
		.bus_id = "ras0_rx",
		.min_signal = 0,
		.max_signal = 0,
		.muxval = 1,
		.periph_buses = PL08X_AHB1,
	}, {
		.bus_id = "ras0_tx",
		.min_signal = 1,
		.max_signal = 1,
		.muxval = 1,
		.periph_buses = PL08X_AHB1,
	}, {
		.bus_id = "ras1_rx",
		.min_signal = 2,
		.max_signal = 2,
		.muxval = 1,
		.periph_buses = PL08X_AHB1,
	}, {
		.bus_id = "ras1_tx",
		.min_signal = 3,
		.max_signal = 3,
		.muxval = 1,
		.periph_buses = PL08X_AHB1,
	}, {
		.bus_id = "ras2_rx",
		.min_signal = 4,
		.max_signal = 4,
		.muxval = 1,
		.periph_buses = PL08X_AHB1,
	}, {
		.bus_id = "ras2_tx",
		.min_signal = 5,
		.max_signal = 5,
		.muxval = 1,
		.periph_buses = PL08X_AHB1,
	}, {
		.bus_id = "ras3_rx",
		.min_signal = 6,
		.max_signal = 6,
		.muxval = 1,
		.periph_buses = PL08X_AHB1,
	}, {
		.bus_id = "ras3_tx",
		.min_signal = 7,
		.max_signal = 7,
		.muxval = 1,
		.periph_buses = PL08X_AHB1,
	}, {
		.bus_id = "ras4_rx",
		.min_signal = 8,
		.max_signal = 8,
		.muxval = 1,
		.periph_buses = PL08X_AHB1,
	}, {
		.bus_id = "ras4_tx",
		.min_signal = 9,
		.max_signal = 9,
		.muxval = 1,
		.periph_buses = PL08X_AHB1,
	}, {
		.bus_id = "ras5_rx",
		.min_signal = 10,
		.max_signal = 10,
		.muxval = 1,
		.periph_buses = PL08X_AHB1,
	}, {
		.bus_id = "ras5_tx",
		.min_signal = 11,
		.max_signal = 11,
		.muxval = 1,
		.periph_buses = PL08X_AHB1,
	}, {
		.bus_id = "ras6_rx",
		.min_signal = 12,
		.max_signal = 12,
		.muxval = 1,
		.periph_buses = PL08X_AHB1,
	}, {
		.bus_id = "ras6_tx",
		.min_signal = 13,
		.max_signal = 13,
		.muxval = 1,
		.periph_buses = PL08X_AHB1,
	}, {
		.bus_id = "ras7_rx",
		.min_signal = 14,
		.max_signal = 14,
		.muxval = 1,
		.periph_buses = PL08X_AHB1,
	}, {
		.bus_id = "ras7_tx",
		.min_signal = 15,
		.max_signal = 15,
		.muxval = 1,
		.periph_buses = PL08X_AHB1,
	}, {
		.bus_id = "ext0_rx",
		.min_signal = 0,
		.max_signal = 0,
		.muxval = 2,
		.periph_buses = PL08X_AHB2,
	}, {
		.bus_id = "ext0_tx",
		.min_signal = 1,
		.max_signal = 1,
		.muxval = 2,
		.periph_buses = PL08X_AHB2,
	}, {
		.bus_id = "ext1_rx",
		.min_signal = 2,
		.max_signal = 2,
		.muxval = 2,
		.periph_buses = PL08X_AHB2,
	}, {
		.bus_id = "ext1_tx",
		.min_signal = 3,
		.max_signal = 3,
		.muxval = 2,
		.periph_buses = PL08X_AHB2,
	}, {
		.bus_id = "ext2_rx",
		.min_signal = 4,
		.max_signal = 4,
		.muxval = 2,
		.periph_buses = PL08X_AHB2,
	}, {
		.bus_id = "ext2_tx",
		.min_signal = 5,
		.max_signal = 5,
		.muxval = 2,
		.periph_buses = PL08X_AHB2,
	}, {
		.bus_id = "ext3_rx",
		.min_signal = 6,
		.max_signal = 6,
		.muxval = 2,
		.periph_buses = PL08X_AHB2,
	}, {
		.bus_id = "ext3_tx",
		.min_signal = 7,
		.max_signal = 7,
		.muxval = 2,
		.periph_buses = PL08X_AHB2,
	}, {
		.bus_id = "ext4_rx",
		.min_signal = 8,
		.max_signal = 8,
		.muxval = 2,
		.periph_buses = PL08X_AHB2,
	}, {
		.bus_id = "ext4_tx",
		.min_signal = 9,
		.max_signal = 9,
		.muxval = 2,
		.periph_buses = PL08X_AHB2,
	}, {
		.bus_id = "ext5_rx",
		.min_signal = 10,
		.max_signal = 10,
		.muxval = 2,
		.periph_buses = PL08X_AHB2,
	}, {
		.bus_id = "ext5_tx",
		.min_signal = 11,
		.max_signal = 11,
		.muxval = 2,
		.periph_buses = PL08X_AHB2,
	}, {
		.bus_id = "ext6_rx",
		.min_signal = 12,
		.max_signal = 12,
		.muxval = 2,
		.periph_buses = PL08X_AHB2,
	}, {
		.bus_id = "ext6_tx",
		.min_signal = 13,
		.max_signal = 13,
		.muxval = 2,
		.periph_buses = PL08X_AHB2,
	}, {
		.bus_id = "ext7_rx",
		.min_signal = 14,
		.max_signal = 14,
		.muxval = 2,
		.periph_buses = PL08X_AHB2,
	}, {
		.bus_id = "ext7_tx",
		.min_signal = 15,
		.max_signal = 15,
		.muxval = 2,
		.periph_buses = PL08X_AHB2,
	},
};

struct pl08x_platform_data pl080_plat_data = {
	.memcpy_channel = {
		.bus_id = "memcpy",
		.cctl_memcpy =
			(PL080_BSIZE_16 << PL080_CONTROL_SB_SIZE_SHIFT | \
			PL080_BSIZE_16 << PL080_CONTROL_DB_SIZE_SHIFT | \
			PL080_WIDTH_32BIT << PL080_CONTROL_SWIDTH_SHIFT | \
			PL080_WIDTH_32BIT << PL080_CONTROL_DWIDTH_SHIFT | \
			PL080_CONTROL_PROT_BUFF | PL080_CONTROL_PROT_CACHE | \
			PL080_CONTROL_PROT_SYS),
	},
	.lli_buses = PL08X_AHB1,
	.mem_buses = PL08X_AHB1,
	.get_signal = pl080_get_signal,
	.put_signal = pl080_put_signal,
	.slave_channels = spear600_dma_info,
	.num_slave_channels = ARRAY_SIZE(spear600_dma_info),
};

/*
 * Following will create 16MB static virtual/physical mappings
 * PHYSICAL		VIRTUAL
 * 0xF0000000		0xF0000000
 * 0xF1000000		0xF1000000
 * 0xD0000000		0xFD000000
 * 0xFC000000		0xFC000000
 */
struct map_desc spear6xx_io_desc[] __initdata = {
	{
		.virtual	= VA_SPEAR6XX_ML_CPU_BASE,
		.pfn		= __phys_to_pfn(SPEAR6XX_ML_CPU_BASE),
		.length		= 2 * SZ_16M,
		.type		= MT_DEVICE
	},	{
		.virtual	= VA_SPEAR6XX_ICM1_BASE,
		.pfn		= __phys_to_pfn(SPEAR6XX_ICM1_BASE),
		.length		= SZ_16M,
		.type		= MT_DEVICE
	}, {
		.virtual	= VA_SPEAR6XX_ICM3_SMI_CTRL_BASE,
		.pfn		= __phys_to_pfn(SPEAR6XX_ICM3_SMI_CTRL_BASE),
		.length		= SZ_16M,
		.type		= MT_DEVICE
	},
};

/* This will create static memory mapping for selected devices */
void __init spear6xx_map_io(void)
{
	iotable_init(spear6xx_io_desc, ARRAY_SIZE(spear6xx_io_desc));
}

void __init spear6xx_timer_init(void)
{
	char pclk_name[] = "pll3_clk";
	struct clk *gpt_clk, *pclk;

	spear6xx_clk_init();

	/* get the system timer clock */
	gpt_clk = clk_get_sys("gpt0", NULL);
	if (IS_ERR(gpt_clk)) {
		pr_err("%s:couldn't get clk for gpt\n", __func__);
		BUG();
	}

	/* get the suitable parent clock for timer*/
	pclk = clk_get(NULL, pclk_name);
	if (IS_ERR(pclk)) {
		pr_err("%s:couldn't get %s as parent for gpt\n",
				__func__, pclk_name);
		BUG();
	}

	clk_set_parent(gpt_clk, pclk);
	clk_put(gpt_clk);
	clk_put(pclk);

	spear_setup_of_timer();
}

/* Add auxdata to pass platform data */
struct of_dev_auxdata spear6xx_auxdata_lookup[] __initdata = {
	OF_DEV_AUXDATA("arm,pl080", SPEAR6XX_ICM3_DMA_BASE, NULL,
			&pl080_plat_data),
	{}
};

static void __init spear600_dt_init(void)
{
	of_platform_populate(NULL, of_default_bus_match_table,
			spear6xx_auxdata_lookup, NULL);
}

static const char *spear600_dt_board_compat[] = {
	"st,spear600",
	NULL
};

DT_MACHINE_START(SPEAR600_DT, "ST SPEAr600 (Flattened Device Tree)")
	.map_io		=	spear6xx_map_io,
<<<<<<< HEAD
	.init_irq	=	irqchip_init,
	.timer		=	&spear6xx_timer,
=======
	.init_irq	=	spear6xx_dt_init_irq,
	.handle_irq	=	vic_handle_irq,
	.init_time	=	spear6xx_timer_init,
>>>>>>> 90cf214d
	.init_machine	=	spear600_dt_init,
	.restart	=	spear_restart,
	.dt_compat	=	spear600_dt_board_compat,
MACHINE_END<|MERGE_RESOLUTION|>--- conflicted
+++ resolved
@@ -422,14 +422,8 @@
 
 DT_MACHINE_START(SPEAR600_DT, "ST SPEAr600 (Flattened Device Tree)")
 	.map_io		=	spear6xx_map_io,
-<<<<<<< HEAD
 	.init_irq	=	irqchip_init,
-	.timer		=	&spear6xx_timer,
-=======
-	.init_irq	=	spear6xx_dt_init_irq,
-	.handle_irq	=	vic_handle_irq,
 	.init_time	=	spear6xx_timer_init,
->>>>>>> 90cf214d
 	.init_machine	=	spear600_dt_init,
 	.restart	=	spear_restart,
 	.dt_compat	=	spear600_dt_board_compat,
