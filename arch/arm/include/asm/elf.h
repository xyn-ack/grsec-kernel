#ifndef __ASMARM_ELF_H
#define __ASMARM_ELF_H

#include <asm/hwcap.h>

/*
 * ELF register definitions..
 */
#include <asm/ptrace.h>
#include <asm/user.h>

struct task_struct;

typedef unsigned long elf_greg_t;
typedef unsigned long elf_freg_t[3];

#define ELF_NGREG (sizeof (struct pt_regs) / sizeof(elf_greg_t))
typedef elf_greg_t elf_gregset_t[ELF_NGREG];

typedef struct user_fp elf_fpregset_t;

#define EF_ARM_EABI_MASK	0xff000000
#define EF_ARM_EABI_UNKNOWN	0x00000000
#define EF_ARM_EABI_VER1	0x01000000
#define EF_ARM_EABI_VER2	0x02000000
#define EF_ARM_EABI_VER3	0x03000000
#define EF_ARM_EABI_VER4	0x04000000
#define EF_ARM_EABI_VER5	0x05000000

#define EF_ARM_BE8		0x00800000	/* ABI 4,5 */
#define EF_ARM_LE8		0x00400000	/* ABI 4,5 */
#define EF_ARM_MAVERICK_FLOAT	0x00000800	/* ABI 0 */
#define EF_ARM_VFP_FLOAT	0x00000400	/* ABI 0 */
#define EF_ARM_SOFT_FLOAT	0x00000200	/* ABI 0 */
#define EF_ARM_OLD_ABI		0x00000100	/* ABI 0 */
#define EF_ARM_NEW_ABI		0x00000080	/* ABI 0 */
#define EF_ARM_ALIGN8		0x00000040	/* ABI 0 */
#define EF_ARM_PIC		0x00000020	/* ABI 0 */
#define EF_ARM_MAPSYMSFIRST	0x00000010	/* ABI 2 */
#define EF_ARM_APCS_FLOAT	0x00000010	/* ABI 0, floats in fp regs */
#define EF_ARM_DYNSYMSUSESEGIDX	0x00000008	/* ABI 2 */
#define EF_ARM_APCS_26		0x00000008	/* ABI 0 */
#define EF_ARM_SYMSARESORTED	0x00000004	/* ABI 1,2 */
#define EF_ARM_INTERWORK	0x00000004	/* ABI 0 */
#define EF_ARM_HASENTRY		0x00000002	/* All */
#define EF_ARM_RELEXEC		0x00000001	/* All */

#define R_ARM_NONE		0
#define R_ARM_PC24		1
#define R_ARM_ABS32		2
#define R_ARM_CALL		28
#define R_ARM_JUMP24		29
#define R_ARM_TARGET1		38
#define R_ARM_V4BX		40
#define R_ARM_PREL31		42
#define R_ARM_MOVW_ABS_NC	43
#define R_ARM_MOVT_ABS		44

#define R_ARM_THM_CALL		10
#define R_ARM_THM_JUMP24	30
#define R_ARM_THM_MOVW_ABS_NC	47
#define R_ARM_THM_MOVT_ABS	48

/*
 * These are used to set parameters in the core dumps.
 */
#define ELF_CLASS	ELFCLASS32
#ifdef __ARMEB__
#define ELF_DATA	ELFDATA2MSB
#else
#define ELF_DATA	ELFDATA2LSB
#endif
#define ELF_ARCH	EM_ARM

/*
 * This yields a string that ld.so will use to load implementation
 * specific libraries for optimization.  This is more specific in
 * intent than poking at uname or /proc/cpuinfo.
 *
 * For now we just provide a fairly general string that describes the
 * processor family.  This could be made more specific later if someone
 * implemented optimisations that require it.  26-bit CPUs give you
 * "v1l" for ARM2 (no SWP) and "v2l" for anything else (ARM1 isn't
 * supported).  32-bit CPUs give you "v3[lb]" for anything based on an
 * ARM6 or ARM7 core and "armv4[lb]" for anything based on a StrongARM-1
 * core.
 */
#define ELF_PLATFORM_SIZE 8
#define ELF_PLATFORM	(elf_platform)

extern char elf_platform[];

struct elf32_hdr;

/*
 * This is used to ensure we don't load something for the wrong architecture.
 */
extern int elf_check_arch(const struct elf32_hdr *);
#define elf_check_arch elf_check_arch

#define vmcore_elf64_check_arch(x) (0)

extern int arm_elf_read_implies_exec(const struct elf32_hdr *, int);
#define elf_read_implies_exec(ex,stk) arm_elf_read_implies_exec(&(ex), stk)

struct task_struct;
int dump_task_regs(struct task_struct *t, elf_gregset_t *elfregs);
#define ELF_CORE_COPY_TASK_REGS dump_task_regs

#define CORE_DUMP_USE_REGSET
#define ELF_EXEC_PAGESIZE	4096

/* This is the location that an ET_DYN program is loaded if exec'ed.  Typical
   use of this is to invoke "./ld.so someprog" to test out a new version of
   the loader.  We need to make sure that it is out of the way of the program
   that it will "exec", and that there is sufficient room for the brk.  */

<<<<<<< HEAD
#define ELF_ET_DYN_BASE		(TASK_SIZE / 3 * 2)

#ifdef CONFIG_PAX_ASLR
#define PAX_ELF_ET_DYN_BASE	0x00008000UL

#define PAX_DELTA_MMAP_LEN	((current->personality == PER_LINUX_32BIT) ? 16 : 10)
#define PAX_DELTA_STACK_LEN	((current->personality == PER_LINUX_32BIT) ? 16 : 10)
#endif
=======
#define ELF_ET_DYN_BASE	(TASK_SIZE / 3 * 2)
>>>>>>> 51af8176

/* When the program starts, a1 contains a pointer to a function to be 
   registered with atexit, as per the SVR4 ABI.  A value of 0 means we 
   have no such handler.  */
#define ELF_PLAT_INIT(_r, load_addr)	(_r)->ARM_r0 = 0

extern void elf_set_personality(const struct elf32_hdr *);
#define SET_PERSONALITY(ex)	elf_set_personality(&(ex))

#ifdef CONFIG_MMU
#define ARCH_HAS_SETUP_ADDITIONAL_PAGES 1
struct linux_binprm;
int arch_setup_additional_pages(struct linux_binprm *, int);
#endif

#endif<|MERGE_RESOLUTION|>--- conflicted
+++ resolved
@@ -115,8 +115,7 @@
    the loader.  We need to make sure that it is out of the way of the program
    that it will "exec", and that there is sufficient room for the brk.  */
 
-<<<<<<< HEAD
-#define ELF_ET_DYN_BASE		(TASK_SIZE / 3 * 2)
+#define ELF_ET_DYN_BASE	(TASK_SIZE / 3 * 2)
 
 #ifdef CONFIG_PAX_ASLR
 #define PAX_ELF_ET_DYN_BASE	0x00008000UL
@@ -124,9 +123,6 @@
 #define PAX_DELTA_MMAP_LEN	((current->personality == PER_LINUX_32BIT) ? 16 : 10)
 #define PAX_DELTA_STACK_LEN	((current->personality == PER_LINUX_32BIT) ? 16 : 10)
 #endif
-=======
-#define ELF_ET_DYN_BASE	(TASK_SIZE / 3 * 2)
->>>>>>> 51af8176
 
 /* When the program starts, a1 contains a pointer to a function to be 
    registered with atexit, as per the SVR4 ABI.  A value of 0 means we 
