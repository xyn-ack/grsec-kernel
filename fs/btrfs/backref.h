--- conflicted
+++ resolved
@@ -59,15 +59,10 @@
 
 int btrfs_find_all_roots(struct btrfs_trans_handle *trans,
 				struct btrfs_fs_info *fs_info, u64 bytenr,
-<<<<<<< HEAD
 				u64 time_seq, struct ulist **roots);
-=======
-				u64 delayed_ref_seq, u64 time_seq,
-				struct ulist **roots);
 char *btrfs_iref_to_path(struct btrfs_root *fs_root, struct btrfs_path *path,
 			 struct btrfs_inode_ref *iref, struct extent_buffer *eb,
 			 u64 parent, char *dest, u32 size);
->>>>>>> 31db9f7c
 
 struct btrfs_data_container *init_data_container(u32 total_bytes);
 struct inode_fs_paths *init_ipath(s32 total_bytes, struct btrfs_root *fs_root,
