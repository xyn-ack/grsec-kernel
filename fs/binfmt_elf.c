/*
 * linux/fs/binfmt_elf.c
 *
 * These are the functions used to load ELF format executables as used
 * on SVr4 machines.  Information on the format may be found in the book
 * "UNIX SYSTEM V RELEASE 4 Programmers Guide: Ansi C and Programming Support
 * Tools".
 *
 * Copyright 1993, 1994: Eric Youngdale (ericy@cais.com).
 */

#include <linux/module.h>
#include <linux/kernel.h>
#include <linux/fs.h>
#include <linux/mm.h>
#include <linux/mman.h>
#include <linux/errno.h>
#include <linux/signal.h>
#include <linux/binfmts.h>
#include <linux/string.h>
#include <linux/file.h>
#include <linux/slab.h>
#include <linux/personality.h>
#include <linux/elfcore.h>
#include <linux/init.h>
#include <linux/highuid.h>
#include <linux/compiler.h>
#include <linux/highmem.h>
#include <linux/pagemap.h>
#include <linux/vmalloc.h>
#include <linux/security.h>
#include <linux/random.h>
#include <linux/elf.h>
#include <linux/utsname.h>
#include <linux/coredump.h>
#include <linux/sched.h>
#include <linux/xattr.h>
#include <asm/uaccess.h>
#include <asm/param.h>
#include <asm/page.h>

#ifndef user_long_t
#define user_long_t long
#endif
#ifndef user_siginfo_t
#define user_siginfo_t siginfo_t
#endif

static int load_elf_binary(struct linux_binprm *bprm);
static unsigned long elf_map(struct file *, unsigned long, struct elf_phdr *,
				int, int, unsigned long) __intentional_overflow(-1);

#ifdef CONFIG_USELIB
static int load_elf_library(struct file *);
#else
#define load_elf_library NULL
#endif

/*
 * If we don't support core dumping, then supply a NULL so we
 * don't even try.
 */
#ifdef CONFIG_ELF_CORE
static int elf_core_dump(struct coredump_params *cprm);
#else
#define elf_core_dump	NULL
#endif

#ifdef CONFIG_PAX_MPROTECT
static void elf_handle_mprotect(struct vm_area_struct *vma, unsigned long newflags);
#endif

#ifdef CONFIG_GRKERNSEC_RWXMAP_LOG
static void elf_handle_mmap(struct file *file);
#endif

#if ELF_EXEC_PAGESIZE > PAGE_SIZE
#define ELF_MIN_ALIGN	ELF_EXEC_PAGESIZE
#else
#define ELF_MIN_ALIGN	PAGE_SIZE
#endif

#ifndef ELF_CORE_EFLAGS
#define ELF_CORE_EFLAGS	0
#endif

#define ELF_PAGESTART(_v) ((_v) & ~(unsigned long)(ELF_MIN_ALIGN-1))
#define ELF_PAGEOFFSET(_v) ((_v) & (ELF_MIN_ALIGN-1))
#define ELF_PAGEALIGN(_v) (((_v) + ELF_MIN_ALIGN - 1) & ~(ELF_MIN_ALIGN - 1))

static struct linux_binfmt elf_format = {
	.module		= THIS_MODULE,
	.load_binary	= load_elf_binary,
	.load_shlib	= load_elf_library,
	.core_dump	= elf_core_dump,

#ifdef CONFIG_PAX_MPROTECT
	.handle_mprotect= elf_handle_mprotect,
#endif

#ifdef CONFIG_GRKERNSEC_RWXMAP_LOG
	.handle_mmap	= elf_handle_mmap,
#endif

	.min_coredump	= ELF_EXEC_PAGESIZE,
};

#define BAD_ADDR(x) ((unsigned long)(x) >= TASK_SIZE)

static int set_brk(unsigned long start, unsigned long end)
{
	unsigned long e = end;

	start = ELF_PAGEALIGN(start);
	end = ELF_PAGEALIGN(end);
	if (end > start) {
		unsigned long addr;
		addr = vm_brk(start, end - start);
		if (BAD_ADDR(addr))
			return addr;
	}
	current->mm->start_brk = current->mm->brk = e;
	return 0;
}

/* We need to explicitly zero any fractional pages
   after the data section (i.e. bss).  This would
   contain the junk from the file that should not
   be in memory
 */
static int padzero(unsigned long elf_bss)
{
	unsigned long nbyte;

	nbyte = ELF_PAGEOFFSET(elf_bss);
	if (nbyte) {
		nbyte = ELF_MIN_ALIGN - nbyte;
		if (clear_user((void __user *) elf_bss, nbyte))
			return -EFAULT;
	}
	return 0;
}

/* Let's use some macros to make this stack manipulation a little clearer */
#ifdef CONFIG_STACK_GROWSUP
#define STACK_ADD(sp, items) ((elf_addr_t __user *)(sp) + (items))
#define STACK_ROUND(sp, items) \
	((15 + (unsigned long) ((sp) + (items))) &~ 15UL)
#define STACK_ALLOC(sp, len) ({ \
	elf_addr_t __user *old_sp = (elf_addr_t __user *)sp; sp += len; \
	old_sp; })
#else
#define STACK_ADD(sp, items) ((elf_addr_t __user *)(sp) - (items))
#define STACK_ROUND(sp, items) \
	(((unsigned long) (sp - items)) &~ 15UL)
#define STACK_ALLOC(sp, len) ({ sp -= len ; sp; })
#endif

#ifndef ELF_BASE_PLATFORM
/*
 * AT_BASE_PLATFORM indicates the "real" hardware/microarchitecture.
 * If the arch defines ELF_BASE_PLATFORM (in asm/elf.h), the value
 * will be copied to the user stack in the same manner as AT_PLATFORM.
 */
#define ELF_BASE_PLATFORM NULL
#endif

static int
create_elf_tables(struct linux_binprm *bprm, struct elfhdr *exec,
		unsigned long load_addr, unsigned long interp_load_addr)
{
	unsigned long p = bprm->p;
	int argc = bprm->argc;
	int envc = bprm->envc;
	elf_addr_t __user *argv;
	elf_addr_t __user *envp;
	elf_addr_t __user *sp;
	elf_addr_t __user *u_platform;
	elf_addr_t __user *u_base_platform;
	elf_addr_t __user *u_rand_bytes;
	const char *k_platform = ELF_PLATFORM;
	const char *k_base_platform = ELF_BASE_PLATFORM;
	u32 k_rand_bytes[4];
	int items;
	elf_addr_t *elf_info;
	int ei_index = 0;
	const struct cred *cred = current_cred();
	struct vm_area_struct *vma;
	unsigned long saved_auxv[AT_VECTOR_SIZE];

	/*
	 * In some cases (e.g. Hyper-Threading), we want to avoid L1
	 * evictions by the processes running on the same package. One
	 * thing we can do is to shuffle the initial stack for them.
	 */

	p = arch_align_stack(p);

	/*
	 * If this architecture has a platform capability string, copy it
	 * to userspace.  In some cases (Sparc), this info is impossible
	 * for userspace to get any other way, in others (i386) it is
	 * merely difficult.
	 */
	u_platform = NULL;
	if (k_platform) {
		size_t len = strlen(k_platform) + 1;

		u_platform = (elf_addr_t __user *)STACK_ALLOC(p, len);
		if (__copy_to_user(u_platform, k_platform, len))
			return -EFAULT;
	}

	/*
	 * If this architecture has a "base" platform capability
	 * string, copy it to userspace.
	 */
	u_base_platform = NULL;
	if (k_base_platform) {
		size_t len = strlen(k_base_platform) + 1;

		u_base_platform = (elf_addr_t __user *)STACK_ALLOC(p, len);
		if (__copy_to_user(u_base_platform, k_base_platform, len))
			return -EFAULT;
	}

	/*
	 * Generate 16 random bytes for userspace PRNG seeding.
	 */
	get_random_bytes(k_rand_bytes, sizeof(k_rand_bytes));
	prandom_seed(k_rand_bytes[0] ^ prandom_u32());
	prandom_seed(k_rand_bytes[1] ^ prandom_u32());
	prandom_seed(k_rand_bytes[2] ^ prandom_u32());
	prandom_seed(k_rand_bytes[3] ^ prandom_u32());
	p = STACK_ROUND(p, sizeof(k_rand_bytes));
	u_rand_bytes = (elf_addr_t __user *) p;
	if (__copy_to_user(u_rand_bytes, k_rand_bytes, sizeof(k_rand_bytes)))
		return -EFAULT;

	/* Create the ELF interpreter info */
	elf_info = (elf_addr_t *)current->mm->saved_auxv;
	/* update AT_VECTOR_SIZE_BASE if the number of NEW_AUX_ENT() changes */
#define NEW_AUX_ENT(id, val) \
	do { \
		elf_info[ei_index++] = id; \
		elf_info[ei_index++] = val; \
	} while (0)

#ifdef ARCH_DLINFO
	/* 
	 * ARCH_DLINFO must come first so PPC can do its special alignment of
	 * AUXV.
	 * update AT_VECTOR_SIZE_ARCH if the number of NEW_AUX_ENT() in
	 * ARCH_DLINFO changes
	 */
	ARCH_DLINFO;
#endif
	NEW_AUX_ENT(AT_HWCAP, ELF_HWCAP);
	NEW_AUX_ENT(AT_PAGESZ, ELF_EXEC_PAGESIZE);
	NEW_AUX_ENT(AT_CLKTCK, CLOCKS_PER_SEC);
	NEW_AUX_ENT(AT_PHDR, load_addr + exec->e_phoff);
	NEW_AUX_ENT(AT_PHENT, sizeof(struct elf_phdr));
	NEW_AUX_ENT(AT_PHNUM, exec->e_phnum);
	NEW_AUX_ENT(AT_BASE, interp_load_addr);
	NEW_AUX_ENT(AT_FLAGS, 0);
	NEW_AUX_ENT(AT_ENTRY, exec->e_entry);
	NEW_AUX_ENT(AT_UID, from_kuid_munged(cred->user_ns, cred->uid));
	NEW_AUX_ENT(AT_EUID, from_kuid_munged(cred->user_ns, cred->euid));
	NEW_AUX_ENT(AT_GID, from_kgid_munged(cred->user_ns, cred->gid));
	NEW_AUX_ENT(AT_EGID, from_kgid_munged(cred->user_ns, cred->egid));
 	NEW_AUX_ENT(AT_SECURE, security_bprm_secureexec(bprm));
	NEW_AUX_ENT(AT_RANDOM, (elf_addr_t)(unsigned long)u_rand_bytes);
#ifdef ELF_HWCAP2
	NEW_AUX_ENT(AT_HWCAP2, ELF_HWCAP2);
#endif
	NEW_AUX_ENT(AT_EXECFN, bprm->exec);
	if (k_platform) {
		NEW_AUX_ENT(AT_PLATFORM,
			    (elf_addr_t)(unsigned long)u_platform);
	}
	if (k_base_platform) {
		NEW_AUX_ENT(AT_BASE_PLATFORM,
			    (elf_addr_t)(unsigned long)u_base_platform);
	}
	if (bprm->interp_flags & BINPRM_FLAGS_EXECFD) {
		NEW_AUX_ENT(AT_EXECFD, bprm->interp_data);
	}
#undef NEW_AUX_ENT
	/* AT_NULL is zero; clear the rest too */
	memset(&elf_info[ei_index], 0,
	       sizeof current->mm->saved_auxv - ei_index * sizeof elf_info[0]);

	/* And advance past the AT_NULL entry.  */
	ei_index += 2;

	sp = STACK_ADD(p, ei_index);

	items = (argc + 1) + (envc + 1) + 1;
	bprm->p = STACK_ROUND(sp, items);

	/* Point sp at the lowest address on the stack */
#ifdef CONFIG_STACK_GROWSUP
	sp = (elf_addr_t __user *)bprm->p - items - ei_index;
	bprm->exec = (unsigned long)sp; /* XXX: PARISC HACK */
#else
	sp = (elf_addr_t __user *)bprm->p;
#endif


	/*
	 * Grow the stack manually; some architectures have a limit on how
	 * far ahead a user-space access may be in order to grow the stack.
	 */
	vma = find_extend_vma(current->mm, bprm->p);
	if (!vma)
		return -EFAULT;

	/* Now, let's put argc (and argv, envp if appropriate) on the stack */
	if (__put_user(argc, sp++))
		return -EFAULT;
	argv = sp;
	envp = argv + argc + 1;

	/* Populate argv and envp */
	p = current->mm->arg_end = current->mm->arg_start;
	while (argc-- > 0) {
		size_t len;
		if (__put_user((elf_addr_t)p, argv++))
			return -EFAULT;
		len = strnlen_user((void __user *)p, MAX_ARG_STRLEN);
		if (!len || len > MAX_ARG_STRLEN)
			return -EINVAL;
		p += len;
	}
	if (__put_user(0, argv))
		return -EFAULT;
	current->mm->arg_end = current->mm->env_start = p;
	while (envc-- > 0) {
		size_t len;
		if (__put_user((elf_addr_t)p, envp++))
			return -EFAULT;
		len = strnlen_user((void __user *)p, MAX_ARG_STRLEN);
		if (!len || len > MAX_ARG_STRLEN)
			return -EINVAL;
		p += len;
	}
	if (__put_user(0, envp))
		return -EFAULT;
	current->mm->env_end = p;

	memcpy(saved_auxv, elf_info, ei_index * sizeof(elf_addr_t));

	/* Put the elf_info on the stack in the right place.  */
	sp = (elf_addr_t __user *)envp + 1;
	if (copy_to_user(sp, saved_auxv, ei_index * sizeof(elf_addr_t)))
		return -EFAULT;
	return 0;
}

#ifndef elf_map

static unsigned long elf_map(struct file *filep, unsigned long addr,
		struct elf_phdr *eppnt, int prot, int type,
		unsigned long total_size)
{
	unsigned long map_addr;
	unsigned long size = eppnt->p_filesz + ELF_PAGEOFFSET(eppnt->p_vaddr);
	unsigned long off = eppnt->p_offset - ELF_PAGEOFFSET(eppnt->p_vaddr);
	addr = ELF_PAGESTART(addr);
	size = ELF_PAGEALIGN(size);

	/* mmap() will return -EINVAL if given a zero size, but a
	 * segment with zero filesize is perfectly valid */
	if (!size)
		return addr;

	/*
	* total_size is the size of the ELF (interpreter) image.
	* The _first_ mmap needs to know the full size, otherwise
	* randomization might put this image into an overlapping
	* position with the ELF binary image. (since size < total_size)
	* So we first map the 'big' image - and unmap the remainder at
	* the end. (which unmap is needed for ELF images with holes.)
	*/
	if (total_size) {
		total_size = ELF_PAGEALIGN(total_size);
		map_addr = vm_mmap(filep, addr, total_size, prot, type, off);
		if (!BAD_ADDR(map_addr))
			vm_munmap(map_addr+size, total_size-size);
	} else
		map_addr = vm_mmap(filep, addr, size, prot, type, off);

	return(map_addr);
}

#endif /* !elf_map */

static unsigned long total_mapping_size(struct elf_phdr *cmds, int nr)
{
	int i, first_idx = -1, last_idx = -1;

	for (i = 0; i < nr; i++) {
		if (cmds[i].p_type == PT_LOAD) {
			last_idx = i;
			if (first_idx == -1)
				first_idx = i;
		}
	}
	if (first_idx == -1)
		return 0;

	return cmds[last_idx].p_vaddr + cmds[last_idx].p_memsz -
				ELF_PAGESTART(cmds[first_idx].p_vaddr);
}


/* This is much more generalized than the library routine read function,
   so we keep this separate.  Technically the library read function
   is only provided so that we can read a.out libraries that have
   an ELF header */

static unsigned long load_elf_interp(struct elfhdr *interp_elf_ex,
		struct file *interpreter, unsigned long no_base)
{
	struct elf_phdr *elf_phdata;
	struct elf_phdr *eppnt;
	unsigned long load_addr = 0, pax_task_size = TASK_SIZE;
	int load_addr_set = 0;
	unsigned long last_bss = 0, elf_bss = 0;
	unsigned long error = -EINVAL;
	unsigned long total_size;
	int retval, i, size;

	/* First of all, some simple consistency checks */
	if (interp_elf_ex->e_type != ET_EXEC &&
	    interp_elf_ex->e_type != ET_DYN)
		goto out;
	if (!elf_check_arch(interp_elf_ex))
		goto out;
	if (!interpreter->f_op->mmap)
		goto out;

	/*
	 * If the size of this structure has changed, then punt, since
	 * we will be doing the wrong thing.
	 */
	if (interp_elf_ex->e_phentsize != sizeof(struct elf_phdr))
		goto out;
	if (interp_elf_ex->e_phnum < 1 ||
		interp_elf_ex->e_phnum > 65536U / sizeof(struct elf_phdr))
		goto out;

	/* Now read in all of the header information */
	size = sizeof(struct elf_phdr) * interp_elf_ex->e_phnum;
	if (size > ELF_MIN_ALIGN)
		goto out;
	elf_phdata = kmalloc(size, GFP_KERNEL);
	if (!elf_phdata)
		goto out;

	retval = kernel_read(interpreter, interp_elf_ex->e_phoff,
			     (char *)elf_phdata, size);
	error = -EIO;
	if (retval != size) {
		if (retval < 0)
			error = retval;	
		goto out_close;
	}

	total_size = total_mapping_size(elf_phdata, interp_elf_ex->e_phnum);
	if (!total_size) {
		error = -EINVAL;
		goto out_close;
	}

#ifdef CONFIG_PAX_SEGMEXEC
	if (current->mm->pax_flags & MF_PAX_SEGMEXEC)
		pax_task_size = SEGMEXEC_TASK_SIZE;
#endif

	eppnt = elf_phdata;
	for (i = 0; i < interp_elf_ex->e_phnum; i++, eppnt++) {
		if (eppnt->p_type == PT_LOAD) {
			int elf_type = MAP_PRIVATE | MAP_DENYWRITE;
			int elf_prot = 0;
			unsigned long vaddr = 0;
			unsigned long k, map_addr;

			if (eppnt->p_flags & PF_R)
		    		elf_prot = PROT_READ;
			if (eppnt->p_flags & PF_W)
				elf_prot |= PROT_WRITE;
			if (eppnt->p_flags & PF_X)
				elf_prot |= PROT_EXEC;
			vaddr = eppnt->p_vaddr;
			if (interp_elf_ex->e_type == ET_EXEC || load_addr_set)
				elf_type |= MAP_FIXED;
			else if (no_base && interp_elf_ex->e_type == ET_DYN)
				load_addr = -vaddr;

			map_addr = elf_map(interpreter, load_addr + vaddr,
					eppnt, elf_prot, elf_type, total_size);
			total_size = 0;
			error = map_addr;
			if (BAD_ADDR(map_addr))
				goto out_close;

			if (!load_addr_set &&
			    interp_elf_ex->e_type == ET_DYN) {
				load_addr = map_addr - ELF_PAGESTART(vaddr);
				load_addr_set = 1;
			}

			/*
			 * Check to see if the section's size will overflow the
			 * allowed task size. Note that p_filesz must always be
			 * <= p_memsize so it's only necessary to check p_memsz.
			 */
			k = load_addr + eppnt->p_vaddr;
			if (BAD_ADDR(k) ||
			    eppnt->p_filesz > eppnt->p_memsz ||
			    eppnt->p_memsz > pax_task_size ||
			    pax_task_size - eppnt->p_memsz < k) {
				error = -ENOMEM;
				goto out_close;
			}

			/*
			 * Find the end of the file mapping for this phdr, and
			 * keep track of the largest address we see for this.
			 */
			k = load_addr + eppnt->p_vaddr + eppnt->p_filesz;
			if (k > elf_bss)
				elf_bss = k;

			/*
			 * Do the same thing for the memory mapping - between
			 * elf_bss and last_bss is the bss section.
			 */
			k = load_addr + eppnt->p_memsz + eppnt->p_vaddr;
			if (k > last_bss)
				last_bss = k;
		}
	}

	if (last_bss > elf_bss) {
		/*
		 * Now fill out the bss section.  First pad the last page up
		 * to the page boundary, and then perform a mmap to make sure
		 * that there are zero-mapped pages up to and including the
		 * last bss page.
		 */
		if (padzero(elf_bss)) {
			error = -EFAULT;
			goto out_close;
		}

		/* What we have mapped so far */
		elf_bss = ELF_PAGESTART(elf_bss + ELF_MIN_ALIGN - 1);

		/* Map the last of the bss segment */
		if (last_bss > elf_bss) {
			error = vm_brk(elf_bss, last_bss - elf_bss);
			if (BAD_ADDR(error))
				goto out_close;
		}
	}

	error = load_addr;

out_close:
	kfree(elf_phdata);
out:
	return error;
}

#ifdef CONFIG_PAX_PT_PAX_FLAGS
#ifdef CONFIG_PAX_SOFTMODE
static unsigned long pax_parse_pt_pax_softmode(const struct elf_phdr * const elf_phdata)
{
	unsigned long pax_flags = 0UL;

#ifdef CONFIG_PAX_PAGEEXEC
	if (elf_phdata->p_flags & PF_PAGEEXEC)
		pax_flags |= MF_PAX_PAGEEXEC;
#endif

#ifdef CONFIG_PAX_SEGMEXEC
	if (elf_phdata->p_flags & PF_SEGMEXEC)
		pax_flags |= MF_PAX_SEGMEXEC;
#endif

#ifdef CONFIG_PAX_EMUTRAMP
	if ((elf_phdata->p_flags & PF_EMUTRAMP) && (pax_flags & (MF_PAX_PAGEEXEC | MF_PAX_SEGMEXEC)))
		pax_flags |= MF_PAX_EMUTRAMP;
#endif

#ifdef CONFIG_PAX_MPROTECT
	if (elf_phdata->p_flags & PF_MPROTECT)
		pax_flags |= MF_PAX_MPROTECT;
#endif

#if defined(CONFIG_PAX_RANDMMAP) || defined(CONFIG_PAX_RANDUSTACK)
	if (randomize_va_space && (elf_phdata->p_flags & PF_RANDMMAP))
		pax_flags |= MF_PAX_RANDMMAP;
#endif

	return pax_flags;
}
#endif

static unsigned long pax_parse_pt_pax_hardmode(const struct elf_phdr * const elf_phdata)
{
	unsigned long pax_flags = 0UL;

#ifdef CONFIG_PAX_PAGEEXEC
	if (!(elf_phdata->p_flags & PF_NOPAGEEXEC))
		pax_flags |= MF_PAX_PAGEEXEC;
#endif

#ifdef CONFIG_PAX_SEGMEXEC
	if (!(elf_phdata->p_flags & PF_NOSEGMEXEC))
		pax_flags |= MF_PAX_SEGMEXEC;
#endif

#ifdef CONFIG_PAX_EMUTRAMP
	if (!(elf_phdata->p_flags & PF_NOEMUTRAMP))
		pax_flags |= MF_PAX_EMUTRAMP;
#endif

#ifdef CONFIG_PAX_MPROTECT
	if (!(elf_phdata->p_flags & PF_NOMPROTECT))
		pax_flags |= MF_PAX_MPROTECT;
#endif

#if defined(CONFIG_PAX_RANDMMAP) || defined(CONFIG_PAX_RANDUSTACK)
	if (randomize_va_space && !(elf_phdata->p_flags & PF_NORANDMMAP))
		pax_flags |= MF_PAX_RANDMMAP;
#endif

	return pax_flags;
}
#endif

#ifdef CONFIG_PAX_XATTR_PAX_FLAGS
#ifdef CONFIG_PAX_SOFTMODE
static unsigned long pax_parse_xattr_pax_softmode(unsigned long pax_flags_softmode)
{
	unsigned long pax_flags = 0UL;

#ifdef CONFIG_PAX_PAGEEXEC
	if (pax_flags_softmode & MF_PAX_PAGEEXEC)
		pax_flags |= MF_PAX_PAGEEXEC;
#endif

#ifdef CONFIG_PAX_SEGMEXEC
	if (pax_flags_softmode & MF_PAX_SEGMEXEC)
		pax_flags |= MF_PAX_SEGMEXEC;
#endif

#ifdef CONFIG_PAX_EMUTRAMP
	if ((pax_flags_softmode & MF_PAX_EMUTRAMP) && (pax_flags & (MF_PAX_PAGEEXEC | MF_PAX_SEGMEXEC)))
		pax_flags |= MF_PAX_EMUTRAMP;
#endif

#ifdef CONFIG_PAX_MPROTECT
	if (pax_flags_softmode & MF_PAX_MPROTECT)
		pax_flags |= MF_PAX_MPROTECT;
#endif

#if defined(CONFIG_PAX_RANDMMAP) || defined(CONFIG_PAX_RANDUSTACK)
	if (randomize_va_space && (pax_flags_softmode & MF_PAX_RANDMMAP))
		pax_flags |= MF_PAX_RANDMMAP;
#endif

	return pax_flags;
}
#endif

static unsigned long pax_parse_xattr_pax_hardmode(unsigned long pax_flags_hardmode)
{
	unsigned long pax_flags = 0UL;

#ifdef CONFIG_PAX_PAGEEXEC
	if (!(pax_flags_hardmode & MF_PAX_PAGEEXEC))
		pax_flags |= MF_PAX_PAGEEXEC;
#endif

#ifdef CONFIG_PAX_SEGMEXEC
	if (!(pax_flags_hardmode & MF_PAX_SEGMEXEC))
		pax_flags |= MF_PAX_SEGMEXEC;
#endif

#ifdef CONFIG_PAX_EMUTRAMP
	if (!(pax_flags_hardmode & MF_PAX_EMUTRAMP))
		pax_flags |= MF_PAX_EMUTRAMP;
#endif

#ifdef CONFIG_PAX_MPROTECT
	if (!(pax_flags_hardmode & MF_PAX_MPROTECT))
		pax_flags |= MF_PAX_MPROTECT;
#endif

#if defined(CONFIG_PAX_RANDMMAP) || defined(CONFIG_PAX_RANDUSTACK)
	if (randomize_va_space && !(pax_flags_hardmode & MF_PAX_RANDMMAP))
		pax_flags |= MF_PAX_RANDMMAP;
#endif

	return pax_flags;
}
#endif

#if defined(CONFIG_PAX_NOEXEC) || defined(CONFIG_PAX_ASLR)
static unsigned long pax_parse_defaults(void)
{
	unsigned long pax_flags = 0UL;

#ifdef CONFIG_PAX_SOFTMODE
	if (pax_softmode)
		return pax_flags;
#endif

#ifdef CONFIG_PAX_PAGEEXEC
	pax_flags |= MF_PAX_PAGEEXEC;
#endif

#ifdef CONFIG_PAX_SEGMEXEC
	pax_flags |= MF_PAX_SEGMEXEC;
#endif

#ifdef CONFIG_PAX_MPROTECT
	pax_flags |= MF_PAX_MPROTECT;
#endif

#ifdef CONFIG_PAX_RANDMMAP
	if (randomize_va_space)
		pax_flags |= MF_PAX_RANDMMAP;
#endif

	return pax_flags;
}

static unsigned long pax_parse_ei_pax(const struct elfhdr * const elf_ex)
{
	unsigned long pax_flags = PAX_PARSE_FLAGS_FALLBACK;

#ifdef CONFIG_PAX_EI_PAX

#ifdef CONFIG_PAX_SOFTMODE
	if (pax_softmode)
		return pax_flags;
#endif

	pax_flags = 0UL;

#ifdef CONFIG_PAX_PAGEEXEC
	if (!(elf_ex->e_ident[EI_PAX] & EF_PAX_PAGEEXEC))
		pax_flags |= MF_PAX_PAGEEXEC;
#endif

#ifdef CONFIG_PAX_SEGMEXEC
	if (!(elf_ex->e_ident[EI_PAX] & EF_PAX_SEGMEXEC))
		pax_flags |= MF_PAX_SEGMEXEC;
#endif

#ifdef CONFIG_PAX_EMUTRAMP
	if ((pax_flags & (MF_PAX_PAGEEXEC | MF_PAX_SEGMEXEC)) && (elf_ex->e_ident[EI_PAX] & EF_PAX_EMUTRAMP))
		pax_flags |= MF_PAX_EMUTRAMP;
#endif

#ifdef CONFIG_PAX_MPROTECT
	if ((pax_flags & (MF_PAX_PAGEEXEC | MF_PAX_SEGMEXEC)) && !(elf_ex->e_ident[EI_PAX] & EF_PAX_MPROTECT))
		pax_flags |= MF_PAX_MPROTECT;
#endif

#ifdef CONFIG_PAX_ASLR
	if (randomize_va_space && !(elf_ex->e_ident[EI_PAX] & EF_PAX_RANDMMAP))
		pax_flags |= MF_PAX_RANDMMAP;
#endif

#endif

	return pax_flags;

}

static unsigned long pax_parse_pt_pax(const struct elfhdr * const elf_ex, const struct elf_phdr * const elf_phdata)
{

#ifdef CONFIG_PAX_PT_PAX_FLAGS
	unsigned long i;

	for (i = 0UL; i < elf_ex->e_phnum; i++)
		if (elf_phdata[i].p_type == PT_PAX_FLAGS) {
			if (((elf_phdata[i].p_flags & PF_PAGEEXEC) && (elf_phdata[i].p_flags & PF_NOPAGEEXEC)) ||
			    ((elf_phdata[i].p_flags & PF_SEGMEXEC) && (elf_phdata[i].p_flags & PF_NOSEGMEXEC)) ||
			    ((elf_phdata[i].p_flags & PF_EMUTRAMP) && (elf_phdata[i].p_flags & PF_NOEMUTRAMP)) ||
			    ((elf_phdata[i].p_flags & PF_MPROTECT) && (elf_phdata[i].p_flags & PF_NOMPROTECT)) ||
			    ((elf_phdata[i].p_flags & PF_RANDMMAP) && (elf_phdata[i].p_flags & PF_NORANDMMAP)))
				return PAX_PARSE_FLAGS_FALLBACK;

#ifdef CONFIG_PAX_SOFTMODE
			if (pax_softmode)
				return pax_parse_pt_pax_softmode(&elf_phdata[i]);
			else
#endif

				return pax_parse_pt_pax_hardmode(&elf_phdata[i]);
			break;
		}
#endif

	return PAX_PARSE_FLAGS_FALLBACK;
}

static unsigned long pax_parse_xattr_pax(struct file * const file)
{

#ifdef CONFIG_PAX_XATTR_PAX_FLAGS
	ssize_t xattr_size, i;
	unsigned char xattr_value[sizeof("pemrs") - 1];
	unsigned long pax_flags_hardmode = 0UL, pax_flags_softmode = 0UL;

	xattr_size = pax_getxattr(file->f_path.dentry, xattr_value, sizeof xattr_value);
	if (xattr_size < 0 || xattr_size > sizeof xattr_value)
		return PAX_PARSE_FLAGS_FALLBACK;

	for (i = 0; i < xattr_size; i++)
		switch (xattr_value[i]) {
		default:
			return PAX_PARSE_FLAGS_FALLBACK;

#define parse_flag(option1, option2, flag)			\
		case option1:					\
			if (pax_flags_hardmode & MF_PAX_##flag)	\
				return PAX_PARSE_FLAGS_FALLBACK;\
			pax_flags_hardmode |= MF_PAX_##flag;	\
			break;					\
		case option2:					\
			if (pax_flags_softmode & MF_PAX_##flag)	\
				return PAX_PARSE_FLAGS_FALLBACK;\
			pax_flags_softmode |= MF_PAX_##flag;	\
			break;

		parse_flag('p', 'P', PAGEEXEC);
		parse_flag('e', 'E', EMUTRAMP);
		parse_flag('m', 'M', MPROTECT);
		parse_flag('r', 'R', RANDMMAP);
		parse_flag('s', 'S', SEGMEXEC);

#undef parse_flag
		}

	if (pax_flags_hardmode & pax_flags_softmode)
		return PAX_PARSE_FLAGS_FALLBACK;

#ifdef CONFIG_PAX_SOFTMODE
	if (pax_softmode)
		return pax_parse_xattr_pax_softmode(pax_flags_softmode);
	else
#endif

		return pax_parse_xattr_pax_hardmode(pax_flags_hardmode);
#else
	return PAX_PARSE_FLAGS_FALLBACK;
#endif

}

static long pax_parse_pax_flags(const struct elfhdr * const elf_ex, const struct elf_phdr * const elf_phdata, struct file * const file)
{
	unsigned long pax_flags, ei_pax_flags,  pt_pax_flags, xattr_pax_flags;

	pax_flags = pax_parse_defaults();
	ei_pax_flags = pax_parse_ei_pax(elf_ex);
	pt_pax_flags = pax_parse_pt_pax(elf_ex, elf_phdata);
	xattr_pax_flags = pax_parse_xattr_pax(file);

	if (pt_pax_flags != PAX_PARSE_FLAGS_FALLBACK &&
	    xattr_pax_flags != PAX_PARSE_FLAGS_FALLBACK &&
	    pt_pax_flags != xattr_pax_flags)
		return -EINVAL;
	if (xattr_pax_flags != PAX_PARSE_FLAGS_FALLBACK)
		pax_flags = xattr_pax_flags;
	else if (pt_pax_flags != PAX_PARSE_FLAGS_FALLBACK)
		pax_flags = pt_pax_flags;
	else if (ei_pax_flags != PAX_PARSE_FLAGS_FALLBACK)
		pax_flags = ei_pax_flags;

#if defined(CONFIG_PAX_PAGEEXEC) && defined(CONFIG_PAX_SEGMEXEC)
	if ((pax_flags & (MF_PAX_PAGEEXEC | MF_PAX_SEGMEXEC)) == (MF_PAX_PAGEEXEC | MF_PAX_SEGMEXEC)) {
		if ((__supported_pte_mask & _PAGE_NX))
			pax_flags &= ~MF_PAX_SEGMEXEC;
		else
			pax_flags &= ~MF_PAX_PAGEEXEC;
	}
#endif

	if (0 > pax_check_flags(&pax_flags))
		return -EINVAL;

	current->mm->pax_flags = pax_flags;
	return 0;
}
#endif

/*
 * These are the functions used to load ELF style executables and shared
 * libraries.  There is no binary dependent code anywhere else.
 */

#ifndef STACK_RND_MASK
#define STACK_RND_MASK (0x7ff >> (PAGE_SHIFT - 12))	/* 8MB of VA */
#endif

static unsigned long randomize_stack_top(unsigned long stack_top)
{
	unsigned long random_variable = 0;

#ifdef CONFIG_PAX_RANDUSTACK
	if (current->mm->pax_flags & MF_PAX_RANDMMAP)
		return stack_top - current->mm->delta_stack;
#endif

	if ((current->flags & PF_RANDOMIZE) &&
		!(current->personality & ADDR_NO_RANDOMIZE)) {
		random_variable = (unsigned long) get_random_int();
		random_variable &= STACK_RND_MASK;
		random_variable <<= PAGE_SHIFT;
	}
#ifdef CONFIG_STACK_GROWSUP
	return PAGE_ALIGN(stack_top) + random_variable;
#else
	return PAGE_ALIGN(stack_top) - random_variable;
#endif
}

static int load_elf_binary(struct linux_binprm *bprm)
{
	struct file *interpreter = NULL; /* to shut gcc up */
 	unsigned long load_addr = 0, load_bias = 0;
	int load_addr_set = 0;
	char * elf_interpreter = NULL;
	unsigned long error = 0;
	struct elf_phdr *elf_ppnt, *elf_phdata;
	unsigned long elf_bss, elf_brk;
	int retval, i;
	unsigned int size;
	unsigned long elf_entry;
	unsigned long interp_load_addr = 0;
	unsigned long start_code, end_code, start_data, end_data;
	unsigned long reloc_func_desc __maybe_unused = 0;
	int executable_stack = EXSTACK_DEFAULT;
	struct pt_regs *regs = current_pt_regs();
	struct {
		struct elfhdr elf_ex;
		struct elfhdr interp_elf_ex;
	} *loc;
	unsigned long pax_task_size;

	loc = kmalloc(sizeof(*loc), GFP_KERNEL);
	if (!loc) {
		retval = -ENOMEM;
		goto out_ret;
	}
	
	/* Get the exec-header */
	loc->elf_ex = *((struct elfhdr *)bprm->buf);

	retval = -ENOEXEC;
	/* First of all, some simple consistency checks */
	if (memcmp(loc->elf_ex.e_ident, ELFMAG, SELFMAG) != 0)
		goto out;

	if (loc->elf_ex.e_type != ET_EXEC && loc->elf_ex.e_type != ET_DYN)
		goto out;
	if (!elf_check_arch(&loc->elf_ex))
		goto out;
	if (!bprm->file->f_op->mmap)
		goto out;

	/* Now read in all of the header information */
	if (loc->elf_ex.e_phentsize != sizeof(struct elf_phdr))
		goto out;
	if (loc->elf_ex.e_phnum < 1 ||
	 	loc->elf_ex.e_phnum > 65536U / sizeof(struct elf_phdr))
		goto out;
	size = loc->elf_ex.e_phnum * sizeof(struct elf_phdr);
	retval = -ENOMEM;
	elf_phdata = kmalloc(size, GFP_KERNEL);
	if (!elf_phdata)
		goto out;

	retval = kernel_read(bprm->file, loc->elf_ex.e_phoff,
			     (char *)elf_phdata, size);
	if (retval != size) {
		if (retval >= 0)
			retval = -EIO;
		goto out_free_ph;
	}

	elf_ppnt = elf_phdata;
	elf_bss = 0;
	elf_brk = 0;

	start_code = ~0UL;
	end_code = 0;
	start_data = 0;
	end_data = 0;

	for (i = 0; i < loc->elf_ex.e_phnum; i++) {
		if (elf_ppnt->p_type == PT_INTERP) {
			/* This is the program interpreter used for
			 * shared libraries - for now assume that this
			 * is an a.out format binary
			 */
			retval = -ENOEXEC;
			if (elf_ppnt->p_filesz > PATH_MAX || 
			    elf_ppnt->p_filesz < 2)
				goto out_free_ph;

			retval = -ENOMEM;
			elf_interpreter = kmalloc(elf_ppnt->p_filesz,
						  GFP_KERNEL);
			if (!elf_interpreter)
				goto out_free_ph;

			retval = kernel_read(bprm->file, elf_ppnt->p_offset,
					     elf_interpreter,
					     elf_ppnt->p_filesz);
			if (retval != elf_ppnt->p_filesz) {
				if (retval >= 0)
					retval = -EIO;
				goto out_free_interp;
			}
			/* make sure path is NULL terminated */
			retval = -ENOEXEC;
			if (elf_interpreter[elf_ppnt->p_filesz - 1] != '\0')
				goto out_free_interp;

			interpreter = open_exec(elf_interpreter);
			retval = PTR_ERR(interpreter);
			if (IS_ERR(interpreter))
				goto out_free_interp;

			/*
			 * If the binary is not readable then enforce
			 * mm->dumpable = 0 regardless of the interpreter's
			 * permissions.
			 */
			would_dump(bprm, interpreter);

			retval = kernel_read(interpreter, 0, bprm->buf,
					     BINPRM_BUF_SIZE);
			if (retval != BINPRM_BUF_SIZE) {
				if (retval >= 0)
					retval = -EIO;
				goto out_free_dentry;
			}

			/* Get the exec headers */
			loc->interp_elf_ex = *((struct elfhdr *)bprm->buf);
			break;
		}
		elf_ppnt++;
	}

	elf_ppnt = elf_phdata;
	for (i = 0; i < loc->elf_ex.e_phnum; i++, elf_ppnt++)
		if (elf_ppnt->p_type == PT_GNU_STACK) {
			if (elf_ppnt->p_flags & PF_X)
				executable_stack = EXSTACK_ENABLE_X;
			else
				executable_stack = EXSTACK_DISABLE_X;
			break;
		}

	/* Some simple consistency checks for the interpreter */
	if (elf_interpreter) {
		retval = -ELIBBAD;
		/* Not an ELF interpreter */
		if (memcmp(loc->interp_elf_ex.e_ident, ELFMAG, SELFMAG) != 0)
			goto out_free_dentry;
		/* Verify the interpreter has a valid arch */
		if (!elf_check_arch(&loc->interp_elf_ex))
			goto out_free_dentry;
	}

	/* Flush all traces of the currently running executable */
	retval = flush_old_exec(bprm);
	if (retval)
		goto out_free_dentry;

	/* Do this immediately, since STACK_TOP as used in setup_arg_pages
	   may depend on the personality.  */
	SET_PERSONALITY(loc->elf_ex);

#if defined(CONFIG_PAX_NOEXEC) || defined(CONFIG_PAX_ASLR)
	current->mm->pax_flags = 0UL;
#endif

#ifdef CONFIG_PAX_DLRESOLVE
	current->mm->call_dl_resolve = 0UL;
#endif

#if defined(CONFIG_PPC32) && defined(CONFIG_PAX_EMUSIGRT)
	current->mm->call_syscall = 0UL;
#endif

#ifdef CONFIG_PAX_ASLR
	current->mm->delta_mmap = 0UL;
	current->mm->delta_stack = 0UL;
#endif

#if defined(CONFIG_PAX_NOEXEC) || defined(CONFIG_PAX_ASLR)
	if (0 > pax_parse_pax_flags(&loc->elf_ex, elf_phdata, bprm->file)) {
		send_sig(SIGKILL, current, 0);
		goto out_free_dentry;
	}
#endif

#ifdef CONFIG_PAX_HAVE_ACL_FLAGS
	pax_set_initial_flags(bprm);
#elif defined(CONFIG_PAX_HOOK_ACL_FLAGS)
	if (pax_set_initial_flags_func)
		(pax_set_initial_flags_func)(bprm);
#endif

#ifdef CONFIG_ARCH_TRACK_EXEC_LIMIT
	if ((current->mm->pax_flags & MF_PAX_PAGEEXEC) && !(__supported_pte_mask & _PAGE_NX)) {
		current->mm->context.user_cs_limit = PAGE_SIZE;
		current->mm->def_flags |= VM_PAGEEXEC | VM_NOHUGEPAGE;
	}
#endif

#ifdef CONFIG_PAX_SEGMEXEC
	if (current->mm->pax_flags & MF_PAX_SEGMEXEC) {
		current->mm->context.user_cs_base = SEGMEXEC_TASK_SIZE;
		current->mm->context.user_cs_limit = TASK_SIZE-SEGMEXEC_TASK_SIZE;
		pax_task_size = SEGMEXEC_TASK_SIZE;
		current->mm->def_flags |= VM_NOHUGEPAGE;
	} else
#endif

	pax_task_size = TASK_SIZE;

#if defined(CONFIG_ARCH_TRACK_EXEC_LIMIT) || defined(CONFIG_PAX_SEGMEXEC)
	if (current->mm->pax_flags & (MF_PAX_PAGEEXEC | MF_PAX_SEGMEXEC)) {
		set_user_cs(current->mm->context.user_cs_base, current->mm->context.user_cs_limit, get_cpu());
		put_cpu();
	}
#endif

#ifdef CONFIG_PAX_ASLR
	if (current->mm->pax_flags & MF_PAX_RANDMMAP) {
		current->mm->delta_mmap = (pax_get_random_long() & ((1UL << PAX_DELTA_MMAP_LEN)-1)) << PAGE_SHIFT;
		current->mm->delta_stack = (pax_get_random_long() & ((1UL << PAX_DELTA_STACK_LEN)-1)) << PAGE_SHIFT;
	}
#endif

#if defined(CONFIG_PAX_PAGEEXEC) || defined(CONFIG_PAX_SEGMEXEC)
	if (current->mm->pax_flags & (MF_PAX_PAGEEXEC | MF_PAX_SEGMEXEC)) {
		executable_stack = EXSTACK_DISABLE_X;
		current->personality &= ~READ_IMPLIES_EXEC;
	} else
#endif

	if (elf_read_implies_exec(loc->elf_ex, executable_stack))
		current->personality |= READ_IMPLIES_EXEC;

	if (!(current->personality & ADDR_NO_RANDOMIZE) && randomize_va_space)
		current->flags |= PF_RANDOMIZE;

	setup_new_exec(bprm);

	/* Do this so that we can load the interpreter, if need be.  We will
	   change some of these later */
	retval = setup_arg_pages(bprm, randomize_stack_top(STACK_TOP),
				 executable_stack);
	if (retval < 0)
		goto out_free_dentry;
	
	current->mm->start_stack = bprm->p;

	/* Now we do a little grungy work by mmapping the ELF image into
	   the correct location in memory. */
	for(i = 0, elf_ppnt = elf_phdata;
	    i < loc->elf_ex.e_phnum; i++, elf_ppnt++) {
		int elf_prot = 0, elf_flags;
		unsigned long k, vaddr;
		unsigned long total_size = 0;

		if (elf_ppnt->p_type != PT_LOAD)
			continue;

		if (unlikely (elf_brk > elf_bss)) {
			unsigned long nbyte;
	            
			/* There was a PT_LOAD segment with p_memsz > p_filesz
			   before this one. Map anonymous pages, if needed,
			   and clear the area.  */
			retval = set_brk(elf_bss + load_bias,
					 elf_brk + load_bias);
			if (retval)
				goto out_free_dentry;
			nbyte = ELF_PAGEOFFSET(elf_bss);
			if (nbyte) {
				nbyte = ELF_MIN_ALIGN - nbyte;
				if (nbyte > elf_brk - elf_bss)
					nbyte = elf_brk - elf_bss;
				if (clear_user((void __user *)elf_bss +
							load_bias, nbyte)) {
					/*
					 * This bss-zeroing can fail if the ELF
					 * file specifies odd protections. So
					 * we don't check the return value
					 */
				}
			}
		}

		if (elf_ppnt->p_flags & PF_R)
			elf_prot |= PROT_READ;
		if (elf_ppnt->p_flags & PF_W)
			elf_prot |= PROT_WRITE;
		if (elf_ppnt->p_flags & PF_X)
			elf_prot |= PROT_EXEC;

		elf_flags = MAP_PRIVATE | MAP_DENYWRITE | MAP_EXECUTABLE;

		vaddr = elf_ppnt->p_vaddr;
		if (loc->elf_ex.e_type == ET_EXEC || load_addr_set) {
			elf_flags |= MAP_FIXED;
		} else if (loc->elf_ex.e_type == ET_DYN) {
			/* Try and get dynamic programs out of the way of the
			 * default mmap base, as well as whatever program they
			 * might try to exec.  This is because the brk will
			 * follow the loader, and is not movable.  */
#ifdef CONFIG_ARCH_BINFMT_ELF_RANDOMIZE_PIE
			/* Memory randomization might have been switched off
			 * in runtime via sysctl or explicit setting of
			 * personality flags.
			 * If that is the case, retain the original non-zero
			 * load_bias value in order to establish proper
			 * non-randomized mappings.
			 */
			if (current->flags & PF_RANDOMIZE)
				load_bias = 0;
			else
				load_bias = ELF_PAGESTART(ELF_ET_DYN_BASE - vaddr);
#else
			load_bias = ELF_PAGESTART(ELF_ET_DYN_BASE - vaddr);
#endif
<<<<<<< HEAD

#ifdef CONFIG_PAX_RANDMMAP
			/* PaX: randomize base address at the default exe base if requested */
			if ((current->mm->pax_flags & MF_PAX_RANDMMAP) && elf_interpreter) {
#ifdef CONFIG_SPARC64
				load_bias = (pax_get_random_long() & ((1UL << PAX_DELTA_MMAP_LEN) - 1)) << (PAGE_SHIFT+1);
#else
				load_bias = (pax_get_random_long() & ((1UL << PAX_DELTA_MMAP_LEN) - 1)) << PAGE_SHIFT;
#endif
				load_bias = ELF_PAGESTART(PAX_ELF_ET_DYN_BASE - vaddr + load_bias);
				elf_flags |= MAP_FIXED;
=======
			total_size = total_mapping_size(elf_phdata,
							loc->elf_ex.e_phnum);
			if (!total_size) {
				retval = -EINVAL;
				goto out_free_dentry;
>>>>>>> ea5dd38e
			}
#endif

			total_size = total_mapping_size(elf_phdata, loc->elf_ex.e_phnum);
		}

		error = elf_map(bprm->file, load_bias + vaddr, elf_ppnt,
				elf_prot, elf_flags, total_size);
		if (BAD_ADDR(error)) {
			retval = IS_ERR((void *)error) ?
				PTR_ERR((void*)error) : -EINVAL;
			goto out_free_dentry;
		}

		if (!load_addr_set) {
			load_addr_set = 1;
			load_addr = (elf_ppnt->p_vaddr - elf_ppnt->p_offset);
			if (loc->elf_ex.e_type == ET_DYN) {
				load_bias += error -
				             ELF_PAGESTART(load_bias + vaddr);
				load_addr += load_bias;
				reloc_func_desc = load_bias;
			}
		}
		k = elf_ppnt->p_vaddr;
		if (k < start_code)
			start_code = k;
		if (start_data < k)
			start_data = k;

		/*
		 * Check to see if the section's size will overflow the
		 * allowed task size. Note that p_filesz must always be
		 * <= p_memsz so it is only necessary to check p_memsz.
		 */
		if (k >= pax_task_size || elf_ppnt->p_filesz > elf_ppnt->p_memsz ||
		    elf_ppnt->p_memsz > pax_task_size ||
		    pax_task_size - elf_ppnt->p_memsz < k) {
			/* set_brk can never work. Avoid overflows. */
			retval = -EINVAL;
			goto out_free_dentry;
		}

		k = elf_ppnt->p_vaddr + elf_ppnt->p_filesz;

		if (k > elf_bss)
			elf_bss = k;
		if ((elf_ppnt->p_flags & PF_X) && end_code < k)
			end_code = k;
		if (end_data < k)
			end_data = k;
		k = elf_ppnt->p_vaddr + elf_ppnt->p_memsz;
		if (k > elf_brk)
			elf_brk = k;
	}

	loc->elf_ex.e_entry += load_bias;
	elf_bss += load_bias;
	elf_brk += load_bias;
	start_code += load_bias;
	end_code += load_bias;
	start_data += load_bias;
	end_data += load_bias;

	/* Calling set_brk effectively mmaps the pages that we need
	 * for the bss and break sections.  We must do this before
	 * mapping in the interpreter, to make sure it doesn't wind
	 * up getting placed where the bss needs to go.
	 */
	retval = set_brk(elf_bss, elf_brk);
	if (retval)
		goto out_free_dentry;
	if (likely(elf_bss != elf_brk) && unlikely(padzero(elf_bss))) {
		/*
		 * This bss-zeroing can fail if the ELF
		 * file specifies odd protections. So
		 * we don't check the return value
		 */
	}

#ifdef CONFIG_PAX_RANDMMAP
	if (current->mm->pax_flags & MF_PAX_RANDMMAP) {
		unsigned long start, size, flags;
		vm_flags_t vm_flags;

		start = ELF_PAGEALIGN(elf_brk);
		size = PAGE_SIZE + ((pax_get_random_long() & ((1UL << 22) - 1UL)) << 4);
		flags = MAP_FIXED | MAP_PRIVATE;
		vm_flags = VM_DONTEXPAND | VM_DONTDUMP;

		down_write(&current->mm->mmap_sem);
		start = get_unmapped_area(NULL, start, PAGE_ALIGN(size), 0, flags);
		retval = -ENOMEM;
		if (!IS_ERR_VALUE(start) && !find_vma_intersection(current->mm, start, start + size + PAGE_SIZE)) {
//			if (current->personality & ADDR_NO_RANDOMIZE)
//				vm_flags |= VM_READ | VM_MAYREAD;
			start = mmap_region(NULL, start, PAGE_ALIGN(size), vm_flags, 0);
			retval = IS_ERR_VALUE(start) ? start : 0;
		}
		up_write(&current->mm->mmap_sem);
		if (retval == 0)
			retval = set_brk(start + size, start + size + PAGE_SIZE);
		if (retval < 0)
			goto out_free_dentry;
	}
#endif

	if (elf_interpreter) {
		elf_entry = load_elf_interp(&loc->interp_elf_ex,
					    interpreter,
					    load_bias);
		if (!IS_ERR((void *)elf_entry)) {
			/*
			 * load_elf_interp() returns relocation
			 * adjustment
			 */
			interp_load_addr = elf_entry;
			elf_entry += loc->interp_elf_ex.e_entry;
		}
		if (BAD_ADDR(elf_entry)) {
			retval = IS_ERR((void *)elf_entry) ?
					(int)elf_entry : -EINVAL;
			goto out_free_dentry;
		}
		reloc_func_desc = interp_load_addr;

		allow_write_access(interpreter);
		fput(interpreter);
		kfree(elf_interpreter);
	} else {
		elf_entry = loc->elf_ex.e_entry;
		if (BAD_ADDR(elf_entry)) {
			retval = -EINVAL;
			goto out_free_dentry;
		}
	}

	kfree(elf_phdata);

	set_binfmt(&elf_format);

#ifdef ARCH_HAS_SETUP_ADDITIONAL_PAGES
	retval = arch_setup_additional_pages(bprm, !!elf_interpreter);
	if (retval < 0)
		goto out;
#endif /* ARCH_HAS_SETUP_ADDITIONAL_PAGES */

	install_exec_creds(bprm);
	retval = create_elf_tables(bprm, &loc->elf_ex,
			  load_addr, interp_load_addr);
	if (retval < 0)
		goto out;
	/* N.B. passed_fileno might not be initialized? */
	current->mm->end_code = end_code;
	current->mm->start_code = start_code;
	current->mm->start_data = start_data;
	current->mm->end_data = end_data;
	current->mm->start_stack = bprm->p;

#ifdef arch_randomize_brk
	if ((current->flags & PF_RANDOMIZE) && (randomize_va_space > 1)) {
		current->mm->brk = current->mm->start_brk =
			arch_randomize_brk(current->mm);
#ifdef CONFIG_COMPAT_BRK
		current->brk_randomized = 1;
#endif
	}
#endif

	if (current->personality & MMAP_PAGE_ZERO) {
		/* Why this, you ask???  Well SVr4 maps page 0 as read-only,
		   and some applications "depend" upon this behavior.
		   Since we do not have the power to recompile these, we
		   emulate the SVr4 behavior. Sigh. */
		error = vm_mmap(NULL, 0, PAGE_SIZE, PROT_READ | PROT_EXEC,
				MAP_FIXED | MAP_PRIVATE, 0);
	}

#ifdef ELF_PLAT_INIT
	/*
	 * The ABI may specify that certain registers be set up in special
	 * ways (on i386 %edx is the address of a DT_FINI function, for
	 * example.  In addition, it may also specify (eg, PowerPC64 ELF)
	 * that the e_entry field is the address of the function descriptor
	 * for the startup routine, rather than the address of the startup
	 * routine itself.  This macro performs whatever initialization to
	 * the regs structure is required as well as any relocations to the
	 * function descriptor entries when executing dynamically links apps.
	 */
	ELF_PLAT_INIT(regs, reloc_func_desc);
#endif

	start_thread(regs, elf_entry, bprm->p);
	retval = 0;
out:
	kfree(loc);
out_ret:
	return retval;

	/* error cleanup */
out_free_dentry:
	allow_write_access(interpreter);
	if (interpreter)
		fput(interpreter);
out_free_interp:
	kfree(elf_interpreter);
out_free_ph:
	kfree(elf_phdata);
	goto out;
}

#ifdef CONFIG_USELIB
/* This is really simpleminded and specialized - we are loading an
   a.out library that is given an ELF header. */
static int load_elf_library(struct file *file)
{
	struct elf_phdr *elf_phdata;
	struct elf_phdr *eppnt;
	unsigned long elf_bss, bss, len;
	int retval, error, i, j;
	struct elfhdr elf_ex;

	error = -ENOEXEC;
	retval = kernel_read(file, 0, (char *)&elf_ex, sizeof(elf_ex));
	if (retval != sizeof(elf_ex))
		goto out;

	if (memcmp(elf_ex.e_ident, ELFMAG, SELFMAG) != 0)
		goto out;

	/* First of all, some simple consistency checks */
	if (elf_ex.e_type != ET_EXEC || elf_ex.e_phnum > 2 ||
	    !elf_check_arch(&elf_ex) || !file->f_op->mmap)
		goto out;

	/* Now read in all of the header information */

	j = sizeof(struct elf_phdr) * elf_ex.e_phnum;
	/* j < ELF_MIN_ALIGN because elf_ex.e_phnum <= 2 */

	error = -ENOMEM;
	elf_phdata = kmalloc(j, GFP_KERNEL);
	if (!elf_phdata)
		goto out;

	eppnt = elf_phdata;
	error = -ENOEXEC;
	retval = kernel_read(file, elf_ex.e_phoff, (char *)eppnt, j);
	if (retval != j)
		goto out_free_ph;

	for (j = 0, i = 0; i<elf_ex.e_phnum; i++)
		if ((eppnt + i)->p_type == PT_LOAD)
			j++;
	if (j != 1)
		goto out_free_ph;

	while (eppnt->p_type != PT_LOAD)
		eppnt++;

	/* Now use mmap to map the library into memory. */
	error = vm_mmap(file,
			ELF_PAGESTART(eppnt->p_vaddr),
			(eppnt->p_filesz +
			 ELF_PAGEOFFSET(eppnt->p_vaddr)),
			PROT_READ | PROT_WRITE | PROT_EXEC,
			MAP_FIXED | MAP_PRIVATE | MAP_DENYWRITE,
			(eppnt->p_offset -
			 ELF_PAGEOFFSET(eppnt->p_vaddr)));
	if (error != ELF_PAGESTART(eppnt->p_vaddr))
		goto out_free_ph;

	elf_bss = eppnt->p_vaddr + eppnt->p_filesz;
	if (padzero(elf_bss)) {
		error = -EFAULT;
		goto out_free_ph;
	}

	len = ELF_PAGESTART(eppnt->p_filesz + eppnt->p_vaddr +
			    ELF_MIN_ALIGN - 1);
	bss = eppnt->p_memsz + eppnt->p_vaddr;
	if (bss > len)
		vm_brk(len, bss - len);
	error = 0;

out_free_ph:
	kfree(elf_phdata);
out:
	return error;
}
#endif /* #ifdef CONFIG_USELIB */

#ifdef CONFIG_ELF_CORE
/*
 * ELF core dumper
 *
 * Modelled on fs/exec.c:aout_core_dump()
 * Jeremy Fitzhardinge <jeremy@sw.oz.au>
 */

/*
 * The purpose of always_dump_vma() is to make sure that special kernel mappings
 * that are useful for post-mortem analysis are included in every core dump.
 * In that way we ensure that the core dump is fully interpretable later
 * without matching up the same kernel and hardware config to see what PC values
 * meant. These special mappings include - vDSO, vsyscall, and other
 * architecture specific mappings
 */
static bool always_dump_vma(struct vm_area_struct *vma)
{
	/* Any vsyscall mappings? */
	if (vma == get_gate_vma(vma->vm_mm))
		return true;

	/*
	 * Assume that all vmas with a .name op should always be dumped.
	 * If this changes, a new vm_ops field can easily be added.
	 */
	if (vma->vm_ops && vma->vm_ops->name && vma->vm_ops->name(vma))
		return true;

	/*
	 * arch_vma_name() returns non-NULL for special architecture mappings,
	 * such as vDSO sections.
	 */
	if (arch_vma_name(vma))
		return true;

	return false;
}

/*
 * Decide what to dump of a segment, part, all or none.
 */
static unsigned long vma_dump_size(struct vm_area_struct *vma,
				   unsigned long mm_flags, long signr)
{
#define FILTER(type)	(mm_flags & (1UL << MMF_DUMP_##type))

	/* always dump the vdso and vsyscall sections */
	if (always_dump_vma(vma))
		goto whole;

	if (vma->vm_flags & VM_DONTDUMP)
		return 0;

	/* Hugetlb memory check */
	if (vma->vm_flags & VM_HUGETLB) {
		if ((vma->vm_flags & VM_SHARED) && FILTER(HUGETLB_SHARED))
			goto whole;
		if (!(vma->vm_flags & VM_SHARED) && FILTER(HUGETLB_PRIVATE))
			goto whole;
		return 0;
	}

	/* Do not dump I/O mapped devices or special mappings */
	if (vma->vm_flags & VM_IO)
		return 0;

	/* By default, dump shared memory if mapped from an anonymous file. */
	if (vma->vm_flags & VM_SHARED) {
		if (file_inode(vma->vm_file)->i_nlink == 0 ?
		    FILTER(ANON_SHARED) : FILTER(MAPPED_SHARED))
			goto whole;
		return 0;
	}

	/* Dump segments that have been written to.  */
	if (vma->anon_vma && FILTER(ANON_PRIVATE))
		goto whole;
	if (vma->vm_file == NULL)
		return 0;

	if (signr == SIGKILL || FILTER(MAPPED_PRIVATE))
		goto whole;

	/*
	 * If this looks like the beginning of a DSO or executable mapping,
	 * check for an ELF header.  If we find one, dump the first page to
	 * aid in determining what was mapped here.
	 */
	if (FILTER(ELF_HEADERS) &&
	    vma->vm_pgoff == 0 && (vma->vm_flags & VM_READ)) {
		u32 __user *header = (u32 __user *) vma->vm_start;
		u32 word;
		mm_segment_t fs = get_fs();
		/*
		 * Doing it this way gets the constant folded by GCC.
		 */
		union {
			u32 cmp;
			char elfmag[SELFMAG];
		} magic;
		BUILD_BUG_ON(SELFMAG != sizeof word);
		magic.elfmag[EI_MAG0] = ELFMAG0;
		magic.elfmag[EI_MAG1] = ELFMAG1;
		magic.elfmag[EI_MAG2] = ELFMAG2;
		magic.elfmag[EI_MAG3] = ELFMAG3;
		/*
		 * Switch to the user "segment" for get_user(),
		 * then put back what elf_core_dump() had in place.
		 */
		set_fs(USER_DS);
		if (unlikely(get_user(word, header)))
			word = 0;
		set_fs(fs);
		if (word == magic.cmp)
			return PAGE_SIZE;
	}

#undef	FILTER

	return 0;

whole:
	return vma->vm_end - vma->vm_start;
}

/* An ELF note in memory */
struct memelfnote
{
	const char *name;
	int type;
	unsigned int datasz;
	void *data;
};

static int notesize(struct memelfnote *en)
{
	int sz;

	sz = sizeof(struct elf_note);
	sz += roundup(strlen(en->name) + 1, 4);
	sz += roundup(en->datasz, 4);

	return sz;
}

static int writenote(struct memelfnote *men, struct coredump_params *cprm)
{
	struct elf_note en;
	en.n_namesz = strlen(men->name) + 1;
	en.n_descsz = men->datasz;
	en.n_type = men->type;

	return dump_emit(cprm, &en, sizeof(en)) &&
	    dump_emit(cprm, men->name, en.n_namesz) && dump_align(cprm, 4) &&
	    dump_emit(cprm, men->data, men->datasz) && dump_align(cprm, 4);
}

static void fill_elf_header(struct elfhdr *elf, int segs,
			    u16 machine, u32 flags)
{
	memset(elf, 0, sizeof(*elf));

	memcpy(elf->e_ident, ELFMAG, SELFMAG);
	elf->e_ident[EI_CLASS] = ELF_CLASS;
	elf->e_ident[EI_DATA] = ELF_DATA;
	elf->e_ident[EI_VERSION] = EV_CURRENT;
	elf->e_ident[EI_OSABI] = ELF_OSABI;

	elf->e_type = ET_CORE;
	elf->e_machine = machine;
	elf->e_version = EV_CURRENT;
	elf->e_phoff = sizeof(struct elfhdr);
	elf->e_flags = flags;
	elf->e_ehsize = sizeof(struct elfhdr);
	elf->e_phentsize = sizeof(struct elf_phdr);
	elf->e_phnum = segs;

	return;
}

static void fill_elf_note_phdr(struct elf_phdr *phdr, int sz, loff_t offset)
{
	phdr->p_type = PT_NOTE;
	phdr->p_offset = offset;
	phdr->p_vaddr = 0;
	phdr->p_paddr = 0;
	phdr->p_filesz = sz;
	phdr->p_memsz = 0;
	phdr->p_flags = 0;
	phdr->p_align = 0;
	return;
}

static void fill_note(struct memelfnote *note, const char *name, int type, 
		unsigned int sz, void *data)
{
	note->name = name;
	note->type = type;
	note->datasz = sz;
	note->data = data;
	return;
}

/*
 * fill up all the fields in prstatus from the given task struct, except
 * registers which need to be filled up separately.
 */
static void fill_prstatus(struct elf_prstatus *prstatus,
		struct task_struct *p, long signr)
{
	prstatus->pr_info.si_signo = prstatus->pr_cursig = signr;
	prstatus->pr_sigpend = p->pending.signal.sig[0];
	prstatus->pr_sighold = p->blocked.sig[0];
	rcu_read_lock();
	prstatus->pr_ppid = task_pid_vnr(rcu_dereference(p->real_parent));
	rcu_read_unlock();
	prstatus->pr_pid = task_pid_vnr(p);
	prstatus->pr_pgrp = task_pgrp_vnr(p);
	prstatus->pr_sid = task_session_vnr(p);
	if (thread_group_leader(p)) {
		struct task_cputime cputime;

		/*
		 * This is the record for the group leader.  It shows the
		 * group-wide total, not its individual thread total.
		 */
		thread_group_cputime(p, &cputime);
		cputime_to_timeval(cputime.utime, &prstatus->pr_utime);
		cputime_to_timeval(cputime.stime, &prstatus->pr_stime);
	} else {
		cputime_t utime, stime;

		task_cputime(p, &utime, &stime);
		cputime_to_timeval(utime, &prstatus->pr_utime);
		cputime_to_timeval(stime, &prstatus->pr_stime);
	}
	cputime_to_timeval(p->signal->cutime, &prstatus->pr_cutime);
	cputime_to_timeval(p->signal->cstime, &prstatus->pr_cstime);
}

static int fill_psinfo(struct elf_prpsinfo *psinfo, struct task_struct *p,
		       struct mm_struct *mm)
{
	const struct cred *cred;
	unsigned int i, len;
	
	/* first copy the parameters from user space */
	memset(psinfo, 0, sizeof(struct elf_prpsinfo));

	len = mm->arg_end - mm->arg_start;
	if (len >= ELF_PRARGSZ)
		len = ELF_PRARGSZ-1;
	if (copy_from_user(&psinfo->pr_psargs,
		           (const char __user *)mm->arg_start, len))
		return -EFAULT;
	for(i = 0; i < len; i++)
		if (psinfo->pr_psargs[i] == 0)
			psinfo->pr_psargs[i] = ' ';
	psinfo->pr_psargs[len] = 0;

	rcu_read_lock();
	psinfo->pr_ppid = task_pid_vnr(rcu_dereference(p->real_parent));
	rcu_read_unlock();
	psinfo->pr_pid = task_pid_vnr(p);
	psinfo->pr_pgrp = task_pgrp_vnr(p);
	psinfo->pr_sid = task_session_vnr(p);

	i = p->state ? ffz(~p->state) + 1 : 0;
	psinfo->pr_state = i;
	psinfo->pr_sname = (i > 5) ? '.' : "RSDTZW"[i];
	psinfo->pr_zomb = psinfo->pr_sname == 'Z';
	psinfo->pr_nice = task_nice(p);
	psinfo->pr_flag = p->flags;
	rcu_read_lock();
	cred = __task_cred(p);
	SET_UID(psinfo->pr_uid, from_kuid_munged(cred->user_ns, cred->uid));
	SET_GID(psinfo->pr_gid, from_kgid_munged(cred->user_ns, cred->gid));
	rcu_read_unlock();
	strncpy(psinfo->pr_fname, p->comm, sizeof(psinfo->pr_fname));
	
	return 0;
}

static void fill_auxv_note(struct memelfnote *note, struct mm_struct *mm)
{
	elf_addr_t *auxv = (elf_addr_t *) mm->saved_auxv;
	int i = 0;
	do {
		i += 2;
	} while (auxv[i - 2] != AT_NULL);
	fill_note(note, "CORE", NT_AUXV, i * sizeof(elf_addr_t), auxv);
}

static void fill_siginfo_note(struct memelfnote *note, user_siginfo_t *csigdata,
		const siginfo_t *siginfo)
{
	mm_segment_t old_fs = get_fs();
	set_fs(KERNEL_DS);
	copy_siginfo_to_user((user_siginfo_t __force_user *) csigdata, siginfo);
	set_fs(old_fs);
	fill_note(note, "CORE", NT_SIGINFO, sizeof(*csigdata), csigdata);
}

#define MAX_FILE_NOTE_SIZE (4*1024*1024)
/*
 * Format of NT_FILE note:
 *
 * long count     -- how many files are mapped
 * long page_size -- units for file_ofs
 * array of [COUNT] elements of
 *   long start
 *   long end
 *   long file_ofs
 * followed by COUNT filenames in ASCII: "FILE1" NUL "FILE2" NUL...
 */
static int fill_files_note(struct memelfnote *note)
{
	struct vm_area_struct *vma;
	unsigned count, size, names_ofs, remaining, n;
	user_long_t *data;
	user_long_t *start_end_ofs;
	char *name_base, *name_curpos;

	/* *Estimated* file count and total data size needed */
	count = current->mm->map_count;
	size = count * 64;

	names_ofs = (2 + 3 * count) * sizeof(data[0]);
 alloc:
	if (size >= MAX_FILE_NOTE_SIZE) /* paranoia check */
		return -EINVAL;
	size = round_up(size, PAGE_SIZE);
	data = vmalloc(size);
	if (!data)
		return -ENOMEM;

	start_end_ofs = data + 2;
	name_base = name_curpos = ((char *)data) + names_ofs;
	remaining = size - names_ofs;
	count = 0;
	for (vma = current->mm->mmap; vma != NULL; vma = vma->vm_next) {
		struct file *file;
		const char *filename;

		file = vma->vm_file;
		if (!file)
			continue;
		filename = d_path(&file->f_path, name_curpos, remaining);
		if (IS_ERR(filename)) {
			if (PTR_ERR(filename) == -ENAMETOOLONG) {
				vfree(data);
				size = size * 5 / 4;
				goto alloc;
			}
			continue;
		}

		/* d_path() fills at the end, move name down */
		/* n = strlen(filename) + 1: */
		n = (name_curpos + remaining) - filename;
		remaining = filename - name_curpos;
		memmove(name_curpos, filename, n);
		name_curpos += n;

		*start_end_ofs++ = vma->vm_start;
		*start_end_ofs++ = vma->vm_end;
		*start_end_ofs++ = vma->vm_pgoff;
		count++;
	}

	/* Now we know exact count of files, can store it */
	data[0] = count;
	data[1] = PAGE_SIZE;
	/*
	 * Count usually is less than current->mm->map_count,
	 * we need to move filenames down.
	 */
	n = current->mm->map_count - count;
	if (n != 0) {
		unsigned shift_bytes = n * 3 * sizeof(data[0]);
		memmove(name_base - shift_bytes, name_base,
			name_curpos - name_base);
		name_curpos -= shift_bytes;
	}

	size = name_curpos - (char *)data;
	fill_note(note, "CORE", NT_FILE, size, data);
	return 0;
}

#ifdef CORE_DUMP_USE_REGSET
#include <linux/regset.h>

struct elf_thread_core_info {
	struct elf_thread_core_info *next;
	struct task_struct *task;
	struct elf_prstatus prstatus;
	struct memelfnote notes[0];
};

struct elf_note_info {
	struct elf_thread_core_info *thread;
	struct memelfnote psinfo;
	struct memelfnote signote;
	struct memelfnote auxv;
	struct memelfnote files;
	user_siginfo_t csigdata;
	size_t size;
	int thread_notes;
};

/*
 * When a regset has a writeback hook, we call it on each thread before
 * dumping user memory.  On register window machines, this makes sure the
 * user memory backing the register data is up to date before we read it.
 */
static void do_thread_regset_writeback(struct task_struct *task,
				       const struct user_regset *regset)
{
	if (regset->writeback)
		regset->writeback(task, regset, 1);
}

#ifndef PR_REG_SIZE
#define PR_REG_SIZE(S) sizeof(S)
#endif

#ifndef PRSTATUS_SIZE
#define PRSTATUS_SIZE(S) sizeof(S)
#endif

#ifndef PR_REG_PTR
#define PR_REG_PTR(S) (&((S)->pr_reg))
#endif

#ifndef SET_PR_FPVALID
#define SET_PR_FPVALID(S, V) ((S)->pr_fpvalid = (V))
#endif

static int fill_thread_core_info(struct elf_thread_core_info *t,
				 const struct user_regset_view *view,
				 long signr, size_t *total)
{
	unsigned int i;

	/*
	 * NT_PRSTATUS is the one special case, because the regset data
	 * goes into the pr_reg field inside the note contents, rather
	 * than being the whole note contents.  We fill the reset in here.
	 * We assume that regset 0 is NT_PRSTATUS.
	 */
	fill_prstatus(&t->prstatus, t->task, signr);
	(void) view->regsets[0].get(t->task, &view->regsets[0],
				    0, PR_REG_SIZE(t->prstatus.pr_reg),
				    PR_REG_PTR(&t->prstatus), NULL);

	fill_note(&t->notes[0], "CORE", NT_PRSTATUS,
		  PRSTATUS_SIZE(t->prstatus), &t->prstatus);
	*total += notesize(&t->notes[0]);

	do_thread_regset_writeback(t->task, &view->regsets[0]);

	/*
	 * Each other regset might generate a note too.  For each regset
	 * that has no core_note_type or is inactive, we leave t->notes[i]
	 * all zero and we'll know to skip writing it later.
	 */
	for (i = 1; i < view->n; ++i) {
		const struct user_regset *regset = &view->regsets[i];
		do_thread_regset_writeback(t->task, regset);
		if (regset->core_note_type && regset->get &&
		    (!regset->active || regset->active(t->task, regset))) {
			int ret;
			size_t size = regset->n * regset->size;
			void *data = kmalloc(size, GFP_KERNEL);
			if (unlikely(!data))
				return 0;
			ret = regset->get(t->task, regset,
					  0, size, data, NULL);
			if (unlikely(ret))
				kfree(data);
			else {
				if (regset->core_note_type != NT_PRFPREG)
					fill_note(&t->notes[i], "LINUX",
						  regset->core_note_type,
						  size, data);
				else {
					SET_PR_FPVALID(&t->prstatus, 1);
					fill_note(&t->notes[i], "CORE",
						  NT_PRFPREG, size, data);
				}
				*total += notesize(&t->notes[i]);
			}
		}
	}

	return 1;
}

static int fill_note_info(struct elfhdr *elf, int phdrs,
			  struct elf_note_info *info,
			  const siginfo_t *siginfo, struct pt_regs *regs)
{
	struct task_struct *dump_task = current;
	const struct user_regset_view *view = task_user_regset_view(dump_task);
	struct elf_thread_core_info *t;
	struct elf_prpsinfo *psinfo;
	struct core_thread *ct;
	unsigned int i;

	info->size = 0;
	info->thread = NULL;

	psinfo = kmalloc(sizeof(*psinfo), GFP_KERNEL);
	if (psinfo == NULL) {
		info->psinfo.data = NULL; /* So we don't free this wrongly */
		return 0;
	}

	fill_note(&info->psinfo, "CORE", NT_PRPSINFO, sizeof(*psinfo), psinfo);

	/*
	 * Figure out how many notes we're going to need for each thread.
	 */
	info->thread_notes = 0;
	for (i = 0; i < view->n; ++i)
		if (view->regsets[i].core_note_type != 0)
			++info->thread_notes;

	/*
	 * Sanity check.  We rely on regset 0 being in NT_PRSTATUS,
	 * since it is our one special case.
	 */
	if (unlikely(info->thread_notes == 0) ||
	    unlikely(view->regsets[0].core_note_type != NT_PRSTATUS)) {
		WARN_ON(1);
		return 0;
	}

	/*
	 * Initialize the ELF file header.
	 */
	fill_elf_header(elf, phdrs,
			view->e_machine, view->e_flags);

	/*
	 * Allocate a structure for each thread.
	 */
	for (ct = &dump_task->mm->core_state->dumper; ct; ct = ct->next) {
		t = kzalloc(offsetof(struct elf_thread_core_info,
				     notes[info->thread_notes]),
			    GFP_KERNEL);
		if (unlikely(!t))
			return 0;

		t->task = ct->task;
		if (ct->task == dump_task || !info->thread) {
			t->next = info->thread;
			info->thread = t;
		} else {
			/*
			 * Make sure to keep the original task at
			 * the head of the list.
			 */
			t->next = info->thread->next;
			info->thread->next = t;
		}
	}

	/*
	 * Now fill in each thread's information.
	 */
	for (t = info->thread; t != NULL; t = t->next)
		if (!fill_thread_core_info(t, view, siginfo->si_signo, &info->size))
			return 0;

	/*
	 * Fill in the two process-wide notes.
	 */
	fill_psinfo(psinfo, dump_task->group_leader, dump_task->mm);
	info->size += notesize(&info->psinfo);

	fill_siginfo_note(&info->signote, &info->csigdata, siginfo);
	info->size += notesize(&info->signote);

	fill_auxv_note(&info->auxv, current->mm);
	info->size += notesize(&info->auxv);

	if (fill_files_note(&info->files) == 0)
		info->size += notesize(&info->files);

	return 1;
}

static size_t get_note_info_size(struct elf_note_info *info)
{
	return info->size;
}

/*
 * Write all the notes for each thread.  When writing the first thread, the
 * process-wide notes are interleaved after the first thread-specific note.
 */
static int write_note_info(struct elf_note_info *info,
			   struct coredump_params *cprm)
{
	bool first = true;
	struct elf_thread_core_info *t = info->thread;

	do {
		int i;

		if (!writenote(&t->notes[0], cprm))
			return 0;

		if (first && !writenote(&info->psinfo, cprm))
			return 0;
		if (first && !writenote(&info->signote, cprm))
			return 0;
		if (first && !writenote(&info->auxv, cprm))
			return 0;
		if (first && info->files.data &&
				!writenote(&info->files, cprm))
			return 0;

		for (i = 1; i < info->thread_notes; ++i)
			if (t->notes[i].data &&
			    !writenote(&t->notes[i], cprm))
				return 0;

		first = false;
		t = t->next;
	} while (t);

	return 1;
}

static void free_note_info(struct elf_note_info *info)
{
	struct elf_thread_core_info *threads = info->thread;
	while (threads) {
		unsigned int i;
		struct elf_thread_core_info *t = threads;
		threads = t->next;
		WARN_ON(t->notes[0].data && t->notes[0].data != &t->prstatus);
		for (i = 1; i < info->thread_notes; ++i)
			kfree(t->notes[i].data);
		kfree(t);
	}
	kfree(info->psinfo.data);
	vfree(info->files.data);
}

#else

/* Here is the structure in which status of each thread is captured. */
struct elf_thread_status
{
	struct list_head list;
	struct elf_prstatus prstatus;	/* NT_PRSTATUS */
	elf_fpregset_t fpu;		/* NT_PRFPREG */
	struct task_struct *thread;
#ifdef ELF_CORE_COPY_XFPREGS
	elf_fpxregset_t xfpu;		/* ELF_CORE_XFPREG_TYPE */
#endif
	struct memelfnote notes[3];
	int num_notes;
};

/*
 * In order to add the specific thread information for the elf file format,
 * we need to keep a linked list of every threads pr_status and then create
 * a single section for them in the final core file.
 */
static int elf_dump_thread_status(long signr, struct elf_thread_status *t)
{
	int sz = 0;
	struct task_struct *p = t->thread;
	t->num_notes = 0;

	fill_prstatus(&t->prstatus, p, signr);
	elf_core_copy_task_regs(p, &t->prstatus.pr_reg);	
	
	fill_note(&t->notes[0], "CORE", NT_PRSTATUS, sizeof(t->prstatus),
		  &(t->prstatus));
	t->num_notes++;
	sz += notesize(&t->notes[0]);

	if ((t->prstatus.pr_fpvalid = elf_core_copy_task_fpregs(p, NULL,
								&t->fpu))) {
		fill_note(&t->notes[1], "CORE", NT_PRFPREG, sizeof(t->fpu),
			  &(t->fpu));
		t->num_notes++;
		sz += notesize(&t->notes[1]);
	}

#ifdef ELF_CORE_COPY_XFPREGS
	if (elf_core_copy_task_xfpregs(p, &t->xfpu)) {
		fill_note(&t->notes[2], "LINUX", ELF_CORE_XFPREG_TYPE,
			  sizeof(t->xfpu), &t->xfpu);
		t->num_notes++;
		sz += notesize(&t->notes[2]);
	}
#endif	
	return sz;
}

struct elf_note_info {
	struct memelfnote *notes;
	struct memelfnote *notes_files;
	struct elf_prstatus *prstatus;	/* NT_PRSTATUS */
	struct elf_prpsinfo *psinfo;	/* NT_PRPSINFO */
	struct list_head thread_list;
	elf_fpregset_t *fpu;
#ifdef ELF_CORE_COPY_XFPREGS
	elf_fpxregset_t *xfpu;
#endif
	user_siginfo_t csigdata;
	int thread_status_size;
	int numnote;
};

static int elf_note_info_init(struct elf_note_info *info)
{
	memset(info, 0, sizeof(*info));
	INIT_LIST_HEAD(&info->thread_list);

	/* Allocate space for ELF notes */
	info->notes = kmalloc(8 * sizeof(struct memelfnote), GFP_KERNEL);
	if (!info->notes)
		return 0;
	info->psinfo = kmalloc(sizeof(*info->psinfo), GFP_KERNEL);
	if (!info->psinfo)
		return 0;
	info->prstatus = kmalloc(sizeof(*info->prstatus), GFP_KERNEL);
	if (!info->prstatus)
		return 0;
	info->fpu = kmalloc(sizeof(*info->fpu), GFP_KERNEL);
	if (!info->fpu)
		return 0;
#ifdef ELF_CORE_COPY_XFPREGS
	info->xfpu = kmalloc(sizeof(*info->xfpu), GFP_KERNEL);
	if (!info->xfpu)
		return 0;
#endif
	return 1;
}

static int fill_note_info(struct elfhdr *elf, int phdrs,
			  struct elf_note_info *info,
			  const siginfo_t *siginfo, struct pt_regs *regs)
{
	struct list_head *t;
	struct core_thread *ct;
	struct elf_thread_status *ets;

	if (!elf_note_info_init(info))
		return 0;

	for (ct = current->mm->core_state->dumper.next;
					ct; ct = ct->next) {
		ets = kzalloc(sizeof(*ets), GFP_KERNEL);
		if (!ets)
			return 0;

		ets->thread = ct->task;
		list_add(&ets->list, &info->thread_list);
	}

	list_for_each(t, &info->thread_list) {
		int sz;

		ets = list_entry(t, struct elf_thread_status, list);
		sz = elf_dump_thread_status(siginfo->si_signo, ets);
		info->thread_status_size += sz;
	}
	/* now collect the dump for the current */
	memset(info->prstatus, 0, sizeof(*info->prstatus));
	fill_prstatus(info->prstatus, current, siginfo->si_signo);
	elf_core_copy_regs(&info->prstatus->pr_reg, regs);

	/* Set up header */
	fill_elf_header(elf, phdrs, ELF_ARCH, ELF_CORE_EFLAGS);

	/*
	 * Set up the notes in similar form to SVR4 core dumps made
	 * with info from their /proc.
	 */

	fill_note(info->notes + 0, "CORE", NT_PRSTATUS,
		  sizeof(*info->prstatus), info->prstatus);
	fill_psinfo(info->psinfo, current->group_leader, current->mm);
	fill_note(info->notes + 1, "CORE", NT_PRPSINFO,
		  sizeof(*info->psinfo), info->psinfo);

	fill_siginfo_note(info->notes + 2, &info->csigdata, siginfo);
	fill_auxv_note(info->notes + 3, current->mm);
	info->numnote = 4;

	if (fill_files_note(info->notes + info->numnote) == 0) {
		info->notes_files = info->notes + info->numnote;
		info->numnote++;
	}

	/* Try to dump the FPU. */
	info->prstatus->pr_fpvalid = elf_core_copy_task_fpregs(current, regs,
							       info->fpu);
	if (info->prstatus->pr_fpvalid)
		fill_note(info->notes + info->numnote++,
			  "CORE", NT_PRFPREG, sizeof(*info->fpu), info->fpu);
#ifdef ELF_CORE_COPY_XFPREGS
	if (elf_core_copy_task_xfpregs(current, info->xfpu))
		fill_note(info->notes + info->numnote++,
			  "LINUX", ELF_CORE_XFPREG_TYPE,
			  sizeof(*info->xfpu), info->xfpu);
#endif

	return 1;
}

static size_t get_note_info_size(struct elf_note_info *info)
{
	int sz = 0;
	int i;

	for (i = 0; i < info->numnote; i++)
		sz += notesize(info->notes + i);

	sz += info->thread_status_size;

	return sz;
}

static int write_note_info(struct elf_note_info *info,
			   struct coredump_params *cprm)
{
	int i;
	struct list_head *t;

	for (i = 0; i < info->numnote; i++)
		if (!writenote(info->notes + i, cprm))
			return 0;

	/* write out the thread status notes section */
	list_for_each(t, &info->thread_list) {
		struct elf_thread_status *tmp =
				list_entry(t, struct elf_thread_status, list);

		for (i = 0; i < tmp->num_notes; i++)
			if (!writenote(&tmp->notes[i], cprm))
				return 0;
	}

	return 1;
}

static void free_note_info(struct elf_note_info *info)
{
	while (!list_empty(&info->thread_list)) {
		struct list_head *tmp = info->thread_list.next;
		list_del(tmp);
		kfree(list_entry(tmp, struct elf_thread_status, list));
	}

	/* Free data possibly allocated by fill_files_note(): */
	if (info->notes_files)
		vfree(info->notes_files->data);

	kfree(info->prstatus);
	kfree(info->psinfo);
	kfree(info->notes);
	kfree(info->fpu);
#ifdef ELF_CORE_COPY_XFPREGS
	kfree(info->xfpu);
#endif
}

#endif

static struct vm_area_struct *first_vma(struct task_struct *tsk,
					struct vm_area_struct *gate_vma)
{
	struct vm_area_struct *ret = tsk->mm->mmap;

	if (ret)
		return ret;
	return gate_vma;
}
/*
 * Helper function for iterating across a vma list.  It ensures that the caller
 * will visit `gate_vma' prior to terminating the search.
 */
static struct vm_area_struct *next_vma(struct vm_area_struct *this_vma,
					struct vm_area_struct *gate_vma)
{
	struct vm_area_struct *ret;

	ret = this_vma->vm_next;
	if (ret)
		return ret;
	if (this_vma == gate_vma)
		return NULL;
	return gate_vma;
}

static void fill_extnum_info(struct elfhdr *elf, struct elf_shdr *shdr4extnum,
			     elf_addr_t e_shoff, int segs)
{
	elf->e_shoff = e_shoff;
	elf->e_shentsize = sizeof(*shdr4extnum);
	elf->e_shnum = 1;
	elf->e_shstrndx = SHN_UNDEF;

	memset(shdr4extnum, 0, sizeof(*shdr4extnum));

	shdr4extnum->sh_type = SHT_NULL;
	shdr4extnum->sh_size = elf->e_shnum;
	shdr4extnum->sh_link = elf->e_shstrndx;
	shdr4extnum->sh_info = segs;
}

static size_t elf_core_vma_data_size(struct vm_area_struct *gate_vma,
				     struct coredump_params *cprm)
{
	struct vm_area_struct *vma;
	size_t size = 0;

	for (vma = first_vma(current, gate_vma); vma != NULL;
	     vma = next_vma(vma, gate_vma))
		size += vma_dump_size(vma, cprm->mm_flags, cprm->siginfo->si_signo);
	return size;
}

/*
 * Actual dumper
 *
 * This is a two-pass process; first we find the offsets of the bits,
 * and then they are actually written out.  If we run out of core limit
 * we just truncate.
 */
static int elf_core_dump(struct coredump_params *cprm)
{
	int has_dumped = 0;
	mm_segment_t fs;
	int segs;
	struct vm_area_struct *vma, *gate_vma;
	struct elfhdr *elf = NULL;
	loff_t offset = 0, dataoff;
	struct elf_note_info info = { };
	struct elf_phdr *phdr4note = NULL;
	struct elf_shdr *shdr4extnum = NULL;
	Elf_Half e_phnum;
	elf_addr_t e_shoff;

	/*
	 * We no longer stop all VM operations.
	 * 
	 * This is because those proceses that could possibly change map_count
	 * or the mmap / vma pages are now blocked in do_exit on current
	 * finishing this core dump.
	 *
	 * Only ptrace can touch these memory addresses, but it doesn't change
	 * the map_count or the pages allocated. So no possibility of crashing
	 * exists while dumping the mm->vm_next areas to the core file.
	 */
  
	/* alloc memory for large data structures: too large to be on stack */
	elf = kmalloc(sizeof(*elf), GFP_KERNEL);
	if (!elf)
		goto out;
	/*
	 * The number of segs are recored into ELF header as 16bit value.
	 * Please check DEFAULT_MAX_MAP_COUNT definition when you modify here.
	 */
	segs = current->mm->map_count;
	segs += elf_core_extra_phdrs();

	gate_vma = get_gate_vma(current->mm);
	if (gate_vma != NULL)
		segs++;

	/* for notes section */
	segs++;

	/* If segs > PN_XNUM(0xffff), then e_phnum overflows. To avoid
	 * this, kernel supports extended numbering. Have a look at
	 * include/linux/elf.h for further information. */
	e_phnum = segs > PN_XNUM ? PN_XNUM : segs;

	/*
	 * Collect all the non-memory information about the process for the
	 * notes.  This also sets up the file header.
	 */
	if (!fill_note_info(elf, e_phnum, &info, cprm->siginfo, cprm->regs))
		goto cleanup;

	has_dumped = 1;

	fs = get_fs();
	set_fs(KERNEL_DS);

	offset += sizeof(*elf);				/* Elf header */
	offset += segs * sizeof(struct elf_phdr);	/* Program headers */

	/* Write notes phdr entry */
	{
		size_t sz = get_note_info_size(&info);

		sz += elf_coredump_extra_notes_size();

		phdr4note = kmalloc(sizeof(*phdr4note), GFP_KERNEL);
		if (!phdr4note)
			goto end_coredump;

		fill_elf_note_phdr(phdr4note, sz, offset);
		offset += sz;
	}

	dataoff = offset = roundup(offset, ELF_EXEC_PAGESIZE);

	offset += elf_core_vma_data_size(gate_vma, cprm);
	offset += elf_core_extra_data_size();
	e_shoff = offset;

	if (e_phnum == PN_XNUM) {
		shdr4extnum = kmalloc(sizeof(*shdr4extnum), GFP_KERNEL);
		if (!shdr4extnum)
			goto end_coredump;
		fill_extnum_info(elf, shdr4extnum, e_shoff, segs);
	}

	offset = dataoff;

	if (!dump_emit(cprm, elf, sizeof(*elf)))
		goto end_coredump;

	if (!dump_emit(cprm, phdr4note, sizeof(*phdr4note)))
		goto end_coredump;

	/* Write program headers for segments dump */
	for (vma = first_vma(current, gate_vma); vma != NULL;
			vma = next_vma(vma, gate_vma)) {
		struct elf_phdr phdr;

		phdr.p_type = PT_LOAD;
		phdr.p_offset = offset;
		phdr.p_vaddr = vma->vm_start;
		phdr.p_paddr = 0;
		phdr.p_filesz = vma_dump_size(vma, cprm->mm_flags, cprm->siginfo->si_signo);
		phdr.p_memsz = vma->vm_end - vma->vm_start;
		offset += phdr.p_filesz;
		phdr.p_flags = vma->vm_flags & VM_READ ? PF_R : 0;
		if (vma->vm_flags & VM_WRITE)
			phdr.p_flags |= PF_W;
		if (vma->vm_flags & VM_EXEC)
			phdr.p_flags |= PF_X;
		phdr.p_align = ELF_EXEC_PAGESIZE;

		if (!dump_emit(cprm, &phdr, sizeof(phdr)))
			goto end_coredump;
	}

	if (!elf_core_write_extra_phdrs(cprm, offset))
		goto end_coredump;

 	/* write out the notes section */
	if (!write_note_info(&info, cprm))
		goto end_coredump;

	if (elf_coredump_extra_notes_write(cprm))
		goto end_coredump;

	/* Align to page */
	if (!dump_skip(cprm, dataoff - cprm->written))
		goto end_coredump;

	for (vma = first_vma(current, gate_vma); vma != NULL;
			vma = next_vma(vma, gate_vma)) {
		unsigned long addr;
		unsigned long end;

		end = vma->vm_start + vma_dump_size(vma, cprm->mm_flags, cprm->siginfo->si_signo);

		for (addr = vma->vm_start; addr < end; addr += PAGE_SIZE) {
			struct page *page;
			int stop;

			page = get_dump_page(addr);
			if (page) {
				void *kaddr = kmap(page);
				stop = !dump_emit(cprm, kaddr, PAGE_SIZE);
				kunmap(page);
				page_cache_release(page);
			} else
				stop = !dump_skip(cprm, PAGE_SIZE);
			if (stop)
				goto end_coredump;
		}
	}

	if (!elf_core_write_extra_data(cprm))
		goto end_coredump;

	if (e_phnum == PN_XNUM) {
		if (!dump_emit(cprm, shdr4extnum, sizeof(*shdr4extnum)))
			goto end_coredump;
	}

end_coredump:
	set_fs(fs);

cleanup:
	free_note_info(&info);
	kfree(shdr4extnum);
	kfree(phdr4note);
	kfree(elf);
out:
	return has_dumped;
}

#endif		/* CONFIG_ELF_CORE */

#ifdef CONFIG_PAX_MPROTECT
/* PaX: non-PIC ELF libraries need relocations on their executable segments
 * therefore we'll grant them VM_MAYWRITE once during their life. Similarly
 * we'll remove VM_MAYWRITE for good on RELRO segments.
 *
 * The checks favour ld-linux.so behaviour which operates on a per ELF segment
 * basis because we want to allow the common case and not the special ones.
 */
static void elf_handle_mprotect(struct vm_area_struct *vma, unsigned long newflags)
{
	struct elfhdr elf_h;
	struct elf_phdr elf_p;
	unsigned long i;
	unsigned long oldflags;
	bool is_textrel_rw, is_textrel_rx, is_relro;

	if (!(vma->vm_mm->pax_flags & MF_PAX_MPROTECT) || !vma->vm_file)
		return;

	oldflags = vma->vm_flags & (VM_MAYEXEC | VM_MAYWRITE | VM_MAYREAD | VM_EXEC | VM_WRITE | VM_READ);
	newflags &= VM_MAYEXEC | VM_MAYWRITE | VM_MAYREAD | VM_EXEC | VM_WRITE | VM_READ;

#ifdef CONFIG_PAX_ELFRELOCS
	/* possible TEXTREL */
	is_textrel_rw = !vma->anon_vma && oldflags == (VM_MAYEXEC | VM_MAYREAD | VM_EXEC | VM_READ) && newflags == (VM_WRITE | VM_READ);
	is_textrel_rx = vma->anon_vma && oldflags == (VM_MAYEXEC | VM_MAYWRITE | VM_MAYREAD | VM_WRITE | VM_READ) && newflags == (VM_EXEC | VM_READ);
#else
	is_textrel_rw = false;
	is_textrel_rx = false;
#endif

	/* possible RELRO */
	is_relro = vma->anon_vma && oldflags == (VM_MAYWRITE | VM_MAYREAD | VM_READ) && newflags == (VM_MAYWRITE | VM_MAYREAD | VM_READ);

	if (!is_textrel_rw && !is_textrel_rx && !is_relro)
		return;

	if (sizeof(elf_h) != kernel_read(vma->vm_file, 0UL, (char *)&elf_h, sizeof(elf_h)) ||
	    memcmp(elf_h.e_ident, ELFMAG, SELFMAG) ||

#ifdef CONFIG_PAX_ETEXECRELOCS
	    ((is_textrel_rw || is_textrel_rx) && (elf_h.e_type != ET_DYN && elf_h.e_type != ET_EXEC)) ||
#else
	    ((is_textrel_rw || is_textrel_rx) && elf_h.e_type != ET_DYN) ||
#endif

	    (is_relro && (elf_h.e_type != ET_DYN && elf_h.e_type != ET_EXEC)) ||
	    !elf_check_arch(&elf_h) ||
	    elf_h.e_phentsize != sizeof(struct elf_phdr) ||
	    elf_h.e_phnum > 65536UL / sizeof(struct elf_phdr))
		return;

	for (i = 0UL; i < elf_h.e_phnum; i++) {
		if (sizeof(elf_p) != kernel_read(vma->vm_file, elf_h.e_phoff + i*sizeof(elf_p), (char *)&elf_p, sizeof(elf_p)))
			return;
		switch (elf_p.p_type) {
		case PT_DYNAMIC:
			if (!is_textrel_rw && !is_textrel_rx)
				continue;
			i = 0UL;
			while ((i+1) * sizeof(elf_dyn) <= elf_p.p_filesz) {
				elf_dyn dyn;

				if (sizeof(dyn) != kernel_read(vma->vm_file, elf_p.p_offset + i*sizeof(dyn), (char *)&dyn, sizeof(dyn)))
					break;
				if (dyn.d_tag == DT_NULL)
					break;
				if (dyn.d_tag == DT_TEXTREL || (dyn.d_tag == DT_FLAGS && (dyn.d_un.d_val & DF_TEXTREL))) {
					gr_log_textrel(vma);
					if (is_textrel_rw)
						vma->vm_flags |= VM_MAYWRITE;
					else
						/* PaX: disallow write access after relocs are done, hopefully noone else needs it... */
						vma->vm_flags &= ~VM_MAYWRITE;
					break;
				}
				i++;
			}
			is_textrel_rw = false;
			is_textrel_rx = false;
			continue;

		case PT_GNU_RELRO:
			if (!is_relro)
				continue;
			if ((elf_p.p_offset >> PAGE_SHIFT) == vma->vm_pgoff && ELF_PAGEALIGN(elf_p.p_memsz) == vma->vm_end - vma->vm_start)
				vma->vm_flags &= ~VM_MAYWRITE;
			is_relro = false;
			continue;

#ifdef CONFIG_PAX_PT_PAX_FLAGS
		case PT_PAX_FLAGS: {
			const char *msg_mprotect = "", *msg_emutramp = "";
			char *buffer_lib, *buffer_exe;

			if (elf_p.p_flags & PF_NOMPROTECT)
				msg_mprotect = "MPROTECT disabled";

#ifdef CONFIG_PAX_EMUTRAMP
			if (!(vma->vm_mm->pax_flags & MF_PAX_EMUTRAMP) && !(elf_p.p_flags & PF_NOEMUTRAMP))
				msg_emutramp = "EMUTRAMP enabled";
#endif

			if (!msg_mprotect[0] && !msg_emutramp[0])
				continue;

			if (!printk_ratelimit())
				continue;

			buffer_lib = (char *)__get_free_page(GFP_KERNEL);
			buffer_exe = (char *)__get_free_page(GFP_KERNEL);
			if (buffer_lib && buffer_exe) {
				char *path_lib, *path_exe;

				path_lib = pax_get_path(&vma->vm_file->f_path, buffer_lib, PAGE_SIZE);
				path_exe = pax_get_path(&vma->vm_mm->exe_file->f_path, buffer_exe, PAGE_SIZE);

				pr_info("PAX: %s wants %s%s%s on %s\n", path_lib, msg_mprotect,
					(msg_mprotect[0] && msg_emutramp[0] ? " and " : ""), msg_emutramp, path_exe);

			}
			free_page((unsigned long)buffer_exe);
			free_page((unsigned long)buffer_lib);
			continue;
		}
#endif

		}
	}
}
#endif

#ifdef CONFIG_GRKERNSEC_RWXMAP_LOG

extern int grsec_enable_log_rwxmaps;

static void elf_handle_mmap(struct file *file)
{
	struct elfhdr elf_h;
	struct elf_phdr elf_p;
	unsigned long i;

	if (!grsec_enable_log_rwxmaps)
		return;

	if (sizeof(elf_h) != kernel_read(file, 0UL, (char *)&elf_h, sizeof(elf_h)) ||
	    memcmp(elf_h.e_ident, ELFMAG, SELFMAG) ||
	    (elf_h.e_type != ET_DYN && elf_h.e_type != ET_EXEC) || !elf_check_arch(&elf_h) ||
	    elf_h.e_phentsize != sizeof(struct elf_phdr) ||
	    elf_h.e_phnum > 65536UL / sizeof(struct elf_phdr))
		return;

	for (i = 0UL; i < elf_h.e_phnum; i++) {
		if (sizeof(elf_p) != kernel_read(file, elf_h.e_phoff + i*sizeof(elf_p), (char *)&elf_p, sizeof(elf_p)))
			return;
		if (elf_p.p_type == PT_GNU_STACK && (elf_p.p_flags & PF_X))
			gr_log_ptgnustack(file);
	}
}
#endif

static int __init init_elf_binfmt(void)
{
	register_binfmt(&elf_format);
	return 0;
}

static void __exit exit_elf_binfmt(void)
{
	/* Remove the COFF and ELF loaders. */
	unregister_binfmt(&elf_format);
}

core_initcall(init_elf_binfmt);
module_exit(exit_elf_binfmt);
MODULE_LICENSE("GPL");<|MERGE_RESOLUTION|>--- conflicted
+++ resolved
@@ -1251,7 +1251,6 @@
 #else
 			load_bias = ELF_PAGESTART(ELF_ET_DYN_BASE - vaddr);
 #endif
-<<<<<<< HEAD
 
 #ifdef CONFIG_PAX_RANDMMAP
 			/* PaX: randomize base address at the default exe base if requested */
@@ -1263,17 +1262,14 @@
 #endif
 				load_bias = ELF_PAGESTART(PAX_ELF_ET_DYN_BASE - vaddr + load_bias);
 				elf_flags |= MAP_FIXED;
-=======
-			total_size = total_mapping_size(elf_phdata,
-							loc->elf_ex.e_phnum);
+			}
+#endif
+
+			total_size = total_mapping_size(elf_phdata, loc->elf_ex.e_phnum);
 			if (!total_size) {
 				retval = -EINVAL;
 				goto out_free_dentry;
->>>>>>> ea5dd38e
 			}
-#endif
-
-			total_size = total_mapping_size(elf_phdata, loc->elf_ex.e_phnum);
 		}
 
 		error = elf_map(bprm->file, load_bias + vaddr, elf_ppnt,
