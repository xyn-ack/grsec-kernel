/* A network driver using virtio.
 *
 * Copyright 2007 Rusty Russell <rusty@rustcorp.com.au> IBM Corporation
 *
 * This program is free software; you can redistribute it and/or modify
 * it under the terms of the GNU General Public License as published by
 * the Free Software Foundation; either version 2 of the License, or
 * (at your option) any later version.
 *
 * This program is distributed in the hope that it will be useful,
 * but WITHOUT ANY WARRANTY; without even the implied warranty of
 * MERCHANTABILITY or FITNESS FOR A PARTICULAR PURPOSE.  See the
 * GNU General Public License for more details.
 *
 * You should have received a copy of the GNU General Public License
 * along with this program; if not, see <http://www.gnu.org/licenses/>.
 */
//#define DEBUG
#include <linux/netdevice.h>
#include <linux/etherdevice.h>
#include <linux/ethtool.h>
#include <linux/module.h>
#include <linux/virtio.h>
#include <linux/virtio_net.h>
#include <linux/scatterlist.h>
#include <linux/if_vlan.h>
#include <linux/slab.h>
#include <linux/cpu.h>
#include <linux/average.h>
#include <net/busy_poll.h>

static int napi_weight = NAPI_POLL_WEIGHT;
module_param(napi_weight, int, 0444);

static bool csum = true, gso = true;
module_param(csum, bool, 0444);
module_param(gso, bool, 0444);

/* FIXME: MTU in config. */
#define GOOD_PACKET_LEN (ETH_HLEN + VLAN_HLEN + ETH_DATA_LEN)
#define GOOD_COPY_LEN	128

/* Weight used for the RX packet size EWMA. The average packet size is used to
 * determine the packet buffer size when refilling RX rings. As the entire RX
 * ring may be refilled at once, the weight is chosen so that the EWMA will be
 * insensitive to short-term, transient changes in packet size.
 */
#define RECEIVE_AVG_WEIGHT 64

/* Minimum alignment for mergeable packet buffers. */
#define MERGEABLE_BUFFER_ALIGN max(L1_CACHE_BYTES, 256UL)

#define VIRTNET_DRIVER_VERSION "1.0.0"

struct virtnet_stats {
	struct u64_stats_sync tx_syncp;
	struct u64_stats_sync rx_syncp;
	u64 tx_bytes;
	u64 tx_packets;

	u64 rx_bytes;
	u64 rx_packets;
};

/* Internal representation of a send virtqueue */
struct send_queue {
	/* Virtqueue associated with this send _queue */
	struct virtqueue *vq;

	/* TX: fragments + linear part + virtio header */
	struct scatterlist sg[MAX_SKB_FRAGS + 2];

	/* Name of the send queue: output.$index */
	char name[40];
};

/* Internal representation of a receive virtqueue */
struct receive_queue {
	/* Virtqueue associated with this receive_queue */
	struct virtqueue *vq;

	struct napi_struct napi;

	/* Chain pages by the private ptr. */
	struct page *pages;

	/* Average packet length for mergeable receive buffers. */
	struct ewma mrg_avg_pkt_len;

	/* Page frag for packet buffer allocation. */
	struct page_frag alloc_frag;

	/* RX: fragments + linear part + virtio header */
	struct scatterlist sg[MAX_SKB_FRAGS + 2];

	/* Name of this receive queue: input.$index */
	char name[40];
};

struct virtnet_info {
	struct virtio_device *vdev;
	struct virtqueue *cvq;
	struct net_device *dev;
	struct send_queue *sq;
	struct receive_queue *rq;
	unsigned int status;

	/* Max # of queue pairs supported by the device */
	u16 max_queue_pairs;

	/* # of queue pairs currently used by the driver */
	u16 curr_queue_pairs;

	/* I like... big packets and I cannot lie! */
	bool big_packets;

	/* Host will merge rx buffers for big packets (shake it! shake it!) */
	bool mergeable_rx_bufs;

	/* Has control virtqueue */
	bool has_cvq;

	/* Host can handle any s/g split between our header and packet data */
	bool any_header_sg;

	/* Active statistics */
	struct virtnet_stats __percpu *stats;

	/* Work struct for refilling if we run low on memory. */
	struct delayed_work refill;

	/* Work struct for config space updates */
	struct work_struct config_work;

	/* Does the affinity hint is set for virtqueues? */
	bool affinity_hint_set;

	/* CPU hot plug notifier */
	struct notifier_block nb;
};

struct skb_vnet_hdr {
	union {
		struct virtio_net_hdr hdr;
		struct virtio_net_hdr_mrg_rxbuf mhdr;
	};
};

struct padded_vnet_hdr {
	struct virtio_net_hdr hdr;
	/*
	 * virtio_net_hdr should be in a separated sg buffer because of a
	 * QEMU bug, and data sg buffer shares same page with this header sg.
	 * This padding makes next sg 16 byte aligned after virtio_net_hdr.
	 */
	char padding[6];
};

/* Converting between virtqueue no. and kernel tx/rx queue no.
 * 0:rx0 1:tx0 2:rx1 3:tx1 ... 2N:rxN 2N+1:txN 2N+2:cvq
 */
static int vq2txq(struct virtqueue *vq)
{
	return (vq->index - 1) / 2;
}

static int txq2vq(int txq)
{
	return txq * 2 + 1;
}

static int vq2rxq(struct virtqueue *vq)
{
	return vq->index / 2;
}

static int rxq2vq(int rxq)
{
	return rxq * 2;
}

static inline struct skb_vnet_hdr *skb_vnet_hdr(struct sk_buff *skb)
{
	return (struct skb_vnet_hdr *)skb->cb;
}

/*
 * private is used to chain pages for big packets, put the whole
 * most recent used list in the beginning for reuse
 */
static void give_pages(struct receive_queue *rq, struct page *page)
{
	struct page *end;

	/* Find end of list, sew whole thing into vi->rq.pages. */
	for (end = page; end->private; end = (struct page *)end->private);
	end->private = (unsigned long)rq->pages;
	rq->pages = page;
}

static struct page *get_a_page(struct receive_queue *rq, gfp_t gfp_mask)
{
	struct page *p = rq->pages;

	if (p) {
		rq->pages = (struct page *)p->private;
		/* clear private here, it is used to chain pages */
		p->private = 0;
	} else
		p = alloc_page(gfp_mask);
	return p;
}

static void skb_xmit_done(struct virtqueue *vq)
{
	struct virtnet_info *vi = vq->vdev->priv;

	/* Suppress further interrupts. */
	virtqueue_disable_cb(vq);

	/* We were probably waiting for more output buffers. */
	netif_wake_subqueue(vi->dev, vq2txq(vq));
}

static unsigned int mergeable_ctx_to_buf_truesize(unsigned long mrg_ctx)
{
	unsigned int truesize = mrg_ctx & (MERGEABLE_BUFFER_ALIGN - 1);
	return (truesize + 1) * MERGEABLE_BUFFER_ALIGN;
}

static void *mergeable_ctx_to_buf_address(unsigned long mrg_ctx)
{
	return (void *)(mrg_ctx & -MERGEABLE_BUFFER_ALIGN);

}

static unsigned long mergeable_buf_to_ctx(void *buf, unsigned int truesize)
{
	unsigned int size = truesize / MERGEABLE_BUFFER_ALIGN;
	return (unsigned long)buf | (size - 1);
}

/* Called from bottom half context */
static struct sk_buff *page_to_skb(struct receive_queue *rq,
				   struct page *page, unsigned int offset,
				   unsigned int len, unsigned int truesize)
{
	struct virtnet_info *vi = rq->vq->vdev->priv;
	struct sk_buff *skb;
	struct skb_vnet_hdr *hdr;
	unsigned int copy, hdr_len, hdr_padded_len;
	char *p;

	p = page_address(page) + offset;

	/* copy small packet so we can reuse these pages for small data */
	skb = netdev_alloc_skb_ip_align(vi->dev, GOOD_COPY_LEN);
	if (unlikely(!skb))
		return NULL;

	hdr = skb_vnet_hdr(skb);

	if (vi->mergeable_rx_bufs) {
		hdr_len = sizeof hdr->mhdr;
		hdr_padded_len = sizeof hdr->mhdr;
	} else {
		hdr_len = sizeof hdr->hdr;
		hdr_padded_len = sizeof(struct padded_vnet_hdr);
	}

	memcpy(hdr, p, hdr_len);

	len -= hdr_len;
	offset += hdr_padded_len;
	p += hdr_padded_len;

	copy = len;
	if (copy > skb_tailroom(skb))
		copy = skb_tailroom(skb);
	memcpy(skb_put(skb, copy), p, copy);

	len -= copy;
	offset += copy;

	if (vi->mergeable_rx_bufs) {
		if (len)
			skb_add_rx_frag(skb, 0, page, offset, len, truesize);
		else
			put_page(page);
		return skb;
	}

	/*
	 * Verify that we can indeed put this data into a skb.
	 * This is here to handle cases when the device erroneously
	 * tries to receive more than is possible. This is usually
	 * the case of a broken device.
	 */
	if (unlikely(len > MAX_SKB_FRAGS * PAGE_SIZE)) {
		net_dbg_ratelimited("%s: too much data\n", skb->dev->name);
		dev_kfree_skb(skb);
		return NULL;
	}
	BUG_ON(offset >= PAGE_SIZE);
	while (len) {
		unsigned int frag_size = min((unsigned)PAGE_SIZE - offset, len);
		skb_add_rx_frag(skb, skb_shinfo(skb)->nr_frags, page, offset,
				frag_size, truesize);
		len -= frag_size;
		page = (struct page *)page->private;
		offset = 0;
	}

	if (page)
		give_pages(rq, page);

	return skb;
}

static struct sk_buff *receive_small(void *buf, unsigned int len)
{
	struct sk_buff * skb = buf;

	len -= sizeof(struct virtio_net_hdr);
	skb_trim(skb, len);

	return skb;
}

static struct sk_buff *receive_big(struct net_device *dev,
				   struct receive_queue *rq,
				   void *buf,
				   unsigned int len)
{
	struct page *page = buf;
	struct sk_buff *skb = page_to_skb(rq, page, 0, len, PAGE_SIZE);

	if (unlikely(!skb))
		goto err;

	return skb;

err:
	dev->stats.rx_dropped++;
	give_pages(rq, page);
	return NULL;
}

static struct sk_buff *receive_mergeable(struct net_device *dev,
					 struct receive_queue *rq,
					 unsigned long ctx,
					 unsigned int len)
{
	void *buf = mergeable_ctx_to_buf_address(ctx);
	struct skb_vnet_hdr *hdr = buf;
	int num_buf = hdr->mhdr.num_buffers;
	struct page *page = virt_to_head_page(buf);
	int offset = buf - page_address(page);
	unsigned int truesize = max(len, mergeable_ctx_to_buf_truesize(ctx));

	struct sk_buff *head_skb = page_to_skb(rq, page, offset, len, truesize);
	struct sk_buff *curr_skb = head_skb;

	if (unlikely(!curr_skb))
		goto err_skb;
	while (--num_buf) {
		int num_skb_frags;

		ctx = (unsigned long)virtqueue_get_buf(rq->vq, &len);
		if (unlikely(!ctx)) {
			pr_debug("%s: rx error: %d buffers out of %d missing\n",
				 dev->name, num_buf, hdr->mhdr.num_buffers);
			dev->stats.rx_length_errors++;
			goto err_buf;
		}

		buf = mergeable_ctx_to_buf_address(ctx);
		page = virt_to_head_page(buf);

		num_skb_frags = skb_shinfo(curr_skb)->nr_frags;
		if (unlikely(num_skb_frags == MAX_SKB_FRAGS)) {
			struct sk_buff *nskb = alloc_skb(0, GFP_ATOMIC);

			if (unlikely(!nskb))
				goto err_skb;
			if (curr_skb == head_skb)
				skb_shinfo(curr_skb)->frag_list = nskb;
			else
				curr_skb->next = nskb;
			curr_skb = nskb;
			head_skb->truesize += nskb->truesize;
			num_skb_frags = 0;
		}
		truesize = max(len, mergeable_ctx_to_buf_truesize(ctx));
		if (curr_skb != head_skb) {
			head_skb->data_len += len;
			head_skb->len += len;
			head_skb->truesize += truesize;
		}
		offset = buf - page_address(page);
		if (skb_can_coalesce(curr_skb, num_skb_frags, page, offset)) {
			put_page(page);
			skb_coalesce_rx_frag(curr_skb, num_skb_frags - 1,
					     len, truesize);
		} else {
			skb_add_rx_frag(curr_skb, num_skb_frags, page,
					offset, len, truesize);
		}
	}

	ewma_add(&rq->mrg_avg_pkt_len, head_skb->len);
	return head_skb;

err_skb:
	put_page(page);
	while (--num_buf) {
		ctx = (unsigned long)virtqueue_get_buf(rq->vq, &len);
		if (unlikely(!ctx)) {
			pr_debug("%s: rx error: %d buffers missing\n",
				 dev->name, num_buf);
			dev->stats.rx_length_errors++;
			break;
		}
		page = virt_to_head_page(mergeable_ctx_to_buf_address(ctx));
		put_page(page);
	}
err_buf:
	dev->stats.rx_dropped++;
	dev_kfree_skb(head_skb);
	return NULL;
}

static void receive_buf(struct receive_queue *rq, void *buf, unsigned int len)
{
	struct virtnet_info *vi = rq->vq->vdev->priv;
	struct net_device *dev = vi->dev;
	struct virtnet_stats *stats = this_cpu_ptr(vi->stats);
	struct sk_buff *skb;
	struct skb_vnet_hdr *hdr;

	if (unlikely(len < sizeof(struct virtio_net_hdr) + ETH_HLEN)) {
		pr_debug("%s: short packet %i\n", dev->name, len);
		dev->stats.rx_length_errors++;
		if (vi->mergeable_rx_bufs) {
			unsigned long ctx = (unsigned long)buf;
			void *base = mergeable_ctx_to_buf_address(ctx);
			put_page(virt_to_head_page(base));
		} else if (vi->big_packets) {
			give_pages(rq, buf);
		} else {
			dev_kfree_skb(buf);
		}
		return;
	}

	if (vi->mergeable_rx_bufs)
		skb = receive_mergeable(dev, rq, (unsigned long)buf, len);
	else if (vi->big_packets)
		skb = receive_big(dev, rq, buf, len);
	else
		skb = receive_small(buf, len);

	if (unlikely(!skb))
		return;

	hdr = skb_vnet_hdr(skb);

	u64_stats_update_begin(&stats->rx_syncp);
	stats->rx_bytes += skb->len;
	stats->rx_packets++;
	u64_stats_update_end(&stats->rx_syncp);

	if (hdr->hdr.flags & VIRTIO_NET_HDR_F_NEEDS_CSUM) {
		pr_debug("Needs csum!\n");
		if (!skb_partial_csum_set(skb,
					  hdr->hdr.csum_start,
					  hdr->hdr.csum_offset))
			goto frame_err;
	} else if (hdr->hdr.flags & VIRTIO_NET_HDR_F_DATA_VALID) {
		skb->ip_summed = CHECKSUM_UNNECESSARY;
	}

	skb->protocol = eth_type_trans(skb, dev);
	pr_debug("Receiving skb proto 0x%04x len %i type %i\n",
		 ntohs(skb->protocol), skb->len, skb->pkt_type);

	if (hdr->hdr.gso_type != VIRTIO_NET_HDR_GSO_NONE) {
		pr_debug("GSO!\n");
		switch (hdr->hdr.gso_type & ~VIRTIO_NET_HDR_GSO_ECN) {
		case VIRTIO_NET_HDR_GSO_TCPV4:
			skb_shinfo(skb)->gso_type = SKB_GSO_TCPV4;
			break;
		case VIRTIO_NET_HDR_GSO_UDP:
		{
			static bool warned;

			if (!warned) {
				warned = true;
				netdev_warn(dev,
					    "host using disabled UFO feature; please fix it\n");
			}
			skb_shinfo(skb)->gso_type = SKB_GSO_UDP;
			break;
		}
		case VIRTIO_NET_HDR_GSO_TCPV6:
			skb_shinfo(skb)->gso_type = SKB_GSO_TCPV6;
			break;
		default:
			net_warn_ratelimited("%s: bad gso type %u.\n",
					     dev->name, hdr->hdr.gso_type);
			goto frame_err;
		}

		if (hdr->hdr.gso_type & VIRTIO_NET_HDR_GSO_ECN)
			skb_shinfo(skb)->gso_type |= SKB_GSO_TCP_ECN;

		skb_shinfo(skb)->gso_size = hdr->hdr.gso_size;
		if (skb_shinfo(skb)->gso_size == 0) {
			net_warn_ratelimited("%s: zero gso size.\n", dev->name);
			goto frame_err;
		}

		/* Header must be checked, and gso_segs computed. */
		skb_shinfo(skb)->gso_type |= SKB_GSO_DODGY;
		skb_shinfo(skb)->gso_segs = 0;
	}

	skb_mark_napi_id(skb, &rq->napi);

	netif_receive_skb(skb);
	return;

frame_err:
	dev->stats.rx_frame_errors++;
	dev_kfree_skb(skb);
}

static int add_recvbuf_small(struct receive_queue *rq, gfp_t gfp)
{
	struct virtnet_info *vi = rq->vq->vdev->priv;
	struct sk_buff *skb;
	struct skb_vnet_hdr *hdr;
	int err;

	skb = __netdev_alloc_skb_ip_align(vi->dev, GOOD_PACKET_LEN, gfp);
	if (unlikely(!skb))
		return -ENOMEM;

	skb_put(skb, GOOD_PACKET_LEN);

	hdr = skb_vnet_hdr(skb);
	sg_init_table(rq->sg, MAX_SKB_FRAGS + 2);
	sg_set_buf(rq->sg, &hdr->hdr, sizeof hdr->hdr);
	skb_to_sgvec(skb, rq->sg + 1, 0, skb->len);

	err = virtqueue_add_inbuf(rq->vq, rq->sg, 2, skb, gfp);
	if (err < 0)
		dev_kfree_skb(skb);

	return err;
}

static int add_recvbuf_big(struct receive_queue *rq, gfp_t gfp)
{
	struct page *first, *list = NULL;
	char *p;
	int i, err, offset;

	sg_init_table(rq->sg, MAX_SKB_FRAGS + 2);

	/* page in rq->sg[MAX_SKB_FRAGS + 1] is list tail */
	for (i = MAX_SKB_FRAGS + 1; i > 1; --i) {
		first = get_a_page(rq, gfp);
		if (!first) {
			if (list)
				give_pages(rq, list);
			return -ENOMEM;
		}
		sg_set_buf(&rq->sg[i], page_address(first), PAGE_SIZE);

		/* chain new page in list head to match sg */
		first->private = (unsigned long)list;
		list = first;
	}

	first = get_a_page(rq, gfp);
	if (!first) {
		give_pages(rq, list);
		return -ENOMEM;
	}
	p = page_address(first);

	/* rq->sg[0], rq->sg[1] share the same page */
	/* a separated rq->sg[0] for virtio_net_hdr only due to QEMU bug */
	sg_set_buf(&rq->sg[0], p, sizeof(struct virtio_net_hdr));

	/* rq->sg[1] for data packet, from offset */
	offset = sizeof(struct padded_vnet_hdr);
	sg_set_buf(&rq->sg[1], p + offset, PAGE_SIZE - offset);

	/* chain first in list head */
	first->private = (unsigned long)list;
	err = virtqueue_add_inbuf(rq->vq, rq->sg, MAX_SKB_FRAGS + 2,
				  first, gfp);
	if (err < 0)
		give_pages(rq, first);

	return err;
}

static unsigned int get_mergeable_buf_len(struct ewma *avg_pkt_len)
{
	const size_t hdr_len = sizeof(struct virtio_net_hdr_mrg_rxbuf);
	unsigned int len;

	len = hdr_len + clamp_t(unsigned int, ewma_read(avg_pkt_len),
			GOOD_PACKET_LEN, PAGE_SIZE - hdr_len);
	return ALIGN(len, MERGEABLE_BUFFER_ALIGN);
}

static int add_recvbuf_mergeable(struct receive_queue *rq, gfp_t gfp)
{
	struct page_frag *alloc_frag = &rq->alloc_frag;
	char *buf;
	unsigned long ctx;
	int err;
	unsigned int len, hole;

	len = get_mergeable_buf_len(&rq->mrg_avg_pkt_len);
	if (unlikely(!skb_page_frag_refill(len, alloc_frag, gfp)))
		return -ENOMEM;

	buf = (char *)page_address(alloc_frag->page) + alloc_frag->offset;
	ctx = mergeable_buf_to_ctx(buf, len);
	get_page(alloc_frag->page);
	alloc_frag->offset += len;
	hole = alloc_frag->size - alloc_frag->offset;
	if (hole < len) {
		/* To avoid internal fragmentation, if there is very likely not
		 * enough space for another buffer, add the remaining space to
		 * the current buffer. This extra space is not included in
		 * the truesize stored in ctx.
		 */
		len += hole;
		alloc_frag->offset += hole;
	}

	sg_init_one(rq->sg, buf, len);
	err = virtqueue_add_inbuf(rq->vq, rq->sg, 1, (void *)ctx, gfp);
	if (err < 0)
		put_page(virt_to_head_page(buf));

	return err;
}

/*
 * Returns false if we couldn't fill entirely (OOM).
 *
 * Normally run in the receive path, but can also be run from ndo_open
 * before we're receiving packets, or from refill_work which is
 * careful to disable receiving (using napi_disable).
 */
static bool try_fill_recv(struct receive_queue *rq, gfp_t gfp)
{
	struct virtnet_info *vi = rq->vq->vdev->priv;
	int err;
	bool oom;

	gfp |= __GFP_COLD;
	do {
		if (vi->mergeable_rx_bufs)
			err = add_recvbuf_mergeable(rq, gfp);
		else if (vi->big_packets)
			err = add_recvbuf_big(rq, gfp);
		else
			err = add_recvbuf_small(rq, gfp);

		oom = err == -ENOMEM;
		if (err)
			break;
	} while (rq->vq->num_free);
	virtqueue_kick(rq->vq);
	return !oom;
}

static void skb_recv_done(struct virtqueue *rvq)
{
	struct virtnet_info *vi = rvq->vdev->priv;
	struct receive_queue *rq = &vi->rq[vq2rxq(rvq)];

	/* Schedule NAPI, Suppress further interrupts if successful. */
	if (napi_schedule_prep(&rq->napi)) {
		virtqueue_disable_cb(rvq);
		__napi_schedule(&rq->napi);
	}
}

static void virtnet_napi_enable(struct receive_queue *rq)
{
	napi_enable(&rq->napi);

	/* If all buffers were filled by other side before we napi_enabled, we
	 * won't get another interrupt, so process any outstanding packets
	 * now.  virtnet_poll wants re-enable the queue, so we disable here.
	 * We synchronize against interrupts via NAPI_STATE_SCHED */
	if (napi_schedule_prep(&rq->napi)) {
		virtqueue_disable_cb(rq->vq);
		local_bh_disable();
		__napi_schedule(&rq->napi);
		local_bh_enable();
	}
}

static void refill_work(struct work_struct *work)
{
	struct virtnet_info *vi =
		container_of(work, struct virtnet_info, refill.work);
	bool still_empty;
	int i;

	for (i = 0; i < vi->curr_queue_pairs; i++) {
		struct receive_queue *rq = &vi->rq[i];

		napi_disable(&rq->napi);
		still_empty = !try_fill_recv(rq, GFP_KERNEL);
		virtnet_napi_enable(rq);

		/* In theory, this can happen: if we don't get any buffers in
		 * we will *never* try to fill again.
		 */
		if (still_empty)
			schedule_delayed_work(&vi->refill, HZ/2);
	}
}

static int virtnet_receive(struct receive_queue *rq, int budget)
{
	struct virtnet_info *vi = rq->vq->vdev->priv;
	unsigned int len, received = 0;
	void *buf;

	while (received < budget &&
	       (buf = virtqueue_get_buf(rq->vq, &len)) != NULL) {
		receive_buf(rq, buf, len);
		received++;
	}

	if (rq->vq->num_free > virtqueue_get_vring_size(rq->vq) / 2) {
		if (!try_fill_recv(rq, GFP_ATOMIC))
			schedule_delayed_work(&vi->refill, 0);
	}

	return received;
}

static int virtnet_poll(struct napi_struct *napi, int budget)
{
	struct receive_queue *rq =
		container_of(napi, struct receive_queue, napi);
	unsigned int r, received = 0;

again:
	received += virtnet_receive(rq, budget - received);

	/* Out of packets? */
	if (received < budget) {
		r = virtqueue_enable_cb_prepare(rq->vq);
		napi_complete(napi);
		if (unlikely(virtqueue_poll(rq->vq, r)) &&
		    napi_schedule_prep(napi)) {
			virtqueue_disable_cb(rq->vq);
			__napi_schedule(napi);
			goto again;
		}
	}

	return received;
}

#ifdef CONFIG_NET_RX_BUSY_POLL
/* must be called with local_bh_disable()d */
static int virtnet_busy_poll(struct napi_struct *napi)
{
	struct receive_queue *rq =
		container_of(napi, struct receive_queue, napi);
	struct virtnet_info *vi = rq->vq->vdev->priv;
	int r, received = 0, budget = 4;

	if (!(vi->status & VIRTIO_NET_S_LINK_UP))
		return LL_FLUSH_FAILED;

	if (!napi_schedule_prep(napi))
		return LL_FLUSH_BUSY;

	virtqueue_disable_cb(rq->vq);

again:
	received += virtnet_receive(rq, budget);

	r = virtqueue_enable_cb_prepare(rq->vq);
	clear_bit(NAPI_STATE_SCHED, &napi->state);
	if (unlikely(virtqueue_poll(rq->vq, r)) &&
	    napi_schedule_prep(napi)) {
		virtqueue_disable_cb(rq->vq);
		if (received < budget) {
			budget -= received;
			goto again;
		} else {
			__napi_schedule(napi);
		}
	}

	return received;
}
#endif	/* CONFIG_NET_RX_BUSY_POLL */

static int virtnet_open(struct net_device *dev)
{
	struct virtnet_info *vi = netdev_priv(dev);
	int i;

	for (i = 0; i < vi->max_queue_pairs; i++) {
		if (i < vi->curr_queue_pairs)
			/* Make sure we have some buffers: if oom use wq. */
			if (!try_fill_recv(&vi->rq[i], GFP_KERNEL))
				schedule_delayed_work(&vi->refill, 0);
		virtnet_napi_enable(&vi->rq[i]);
	}

	return 0;
}

static void free_old_xmit_skbs(struct send_queue *sq)
{
	struct sk_buff *skb;
	unsigned int len;
	struct virtnet_info *vi = sq->vq->vdev->priv;
	struct virtnet_stats *stats = this_cpu_ptr(vi->stats);

	while ((skb = virtqueue_get_buf(sq->vq, &len)) != NULL) {
		pr_debug("Sent skb %p\n", skb);

		u64_stats_update_begin(&stats->tx_syncp);
		stats->tx_bytes += skb->len;
		stats->tx_packets++;
		u64_stats_update_end(&stats->tx_syncp);

		dev_kfree_skb_any(skb);
	}
}

static int xmit_skb(struct send_queue *sq, struct sk_buff *skb)
{
	struct skb_vnet_hdr *hdr;
	const unsigned char *dest = ((struct ethhdr *)skb->data)->h_dest;
	struct virtnet_info *vi = sq->vq->vdev->priv;
	unsigned num_sg;
	unsigned hdr_len;
	bool can_push;

	pr_debug("%s: xmit %p %pM\n", vi->dev->name, skb, dest);
	if (vi->mergeable_rx_bufs)
		hdr_len = sizeof hdr->mhdr;
	else
		hdr_len = sizeof hdr->hdr;

	can_push = vi->any_header_sg &&
		!((unsigned long)skb->data & (__alignof__(*hdr) - 1)) &&
		!skb_header_cloned(skb) && skb_headroom(skb) >= hdr_len;
	/* Even if we can, don't push here yet as this would skew
	 * csum_start offset below. */
	if (can_push)
		hdr = (struct skb_vnet_hdr *)(skb->data - hdr_len);
	else
		hdr = skb_vnet_hdr(skb);

	if (skb->ip_summed == CHECKSUM_PARTIAL) {
		hdr->hdr.flags = VIRTIO_NET_HDR_F_NEEDS_CSUM;
		hdr->hdr.csum_start = skb_checksum_start_offset(skb);
		hdr->hdr.csum_offset = skb->csum_offset;
	} else {
		hdr->hdr.flags = 0;
		hdr->hdr.csum_offset = hdr->hdr.csum_start = 0;
	}

	if (skb_is_gso(skb)) {
		hdr->hdr.hdr_len = skb_headlen(skb);
		hdr->hdr.gso_size = skb_shinfo(skb)->gso_size;
		if (skb_shinfo(skb)->gso_type & SKB_GSO_TCPV4)
			hdr->hdr.gso_type = VIRTIO_NET_HDR_GSO_TCPV4;
		else if (skb_shinfo(skb)->gso_type & SKB_GSO_TCPV6)
			hdr->hdr.gso_type = VIRTIO_NET_HDR_GSO_TCPV6;
		else
			BUG();
		if (skb_shinfo(skb)->gso_type & SKB_GSO_TCP_ECN)
			hdr->hdr.gso_type |= VIRTIO_NET_HDR_GSO_ECN;
	} else {
		hdr->hdr.gso_type = VIRTIO_NET_HDR_GSO_NONE;
		hdr->hdr.gso_size = hdr->hdr.hdr_len = 0;
	}

	if (vi->mergeable_rx_bufs)
		hdr->mhdr.num_buffers = 0;

	sg_init_table(sq->sg, MAX_SKB_FRAGS + 2);
	if (can_push) {
		__skb_push(skb, hdr_len);
		num_sg = skb_to_sgvec(skb, sq->sg, 0, skb->len);
		/* Pull header back to avoid skew in tx bytes calculations. */
		__skb_pull(skb, hdr_len);
	} else {
		sg_set_buf(sq->sg, hdr, hdr_len);
		num_sg = skb_to_sgvec(skb, sq->sg + 1, 0, skb->len) + 1;
	}
	return virtqueue_add_outbuf(sq->vq, sq->sg, num_sg, skb, GFP_ATOMIC);
}

static netdev_tx_t start_xmit(struct sk_buff *skb, struct net_device *dev)
{
	struct virtnet_info *vi = netdev_priv(dev);
	int qnum = skb_get_queue_mapping(skb);
	struct send_queue *sq = &vi->sq[qnum];
	int err;
	struct netdev_queue *txq = netdev_get_tx_queue(dev, qnum);
	bool kick = !skb->xmit_more;

	/* Free up any pending old buffers before queueing new ones. */
	free_old_xmit_skbs(sq);

	/* Try to transmit */
	err = xmit_skb(sq, skb);

	/* This should not happen! */
	if (unlikely(err)) {
		dev->stats.tx_fifo_errors++;
		if (net_ratelimit())
			dev_warn(&dev->dev,
				 "Unexpected TXQ (%d) queue failure: %d\n", qnum, err);
		dev->stats.tx_dropped++;
		dev_kfree_skb_any(skb);
		return NETDEV_TX_OK;
	}

	/* Don't wait up for transmitted skbs to be freed. */
	skb_orphan(skb);
	nf_reset(skb);

	/* Apparently nice girls don't return TX_BUSY; stop the queue
	 * before it gets out of hand.  Naturally, this wastes entries. */
	if (sq->vq->num_free < 2+MAX_SKB_FRAGS) {
		netif_stop_subqueue(dev, qnum);
		if (unlikely(!virtqueue_enable_cb_delayed(sq->vq))) {
			/* More just got used, free them then recheck. */
			free_old_xmit_skbs(sq);
			if (sq->vq->num_free >= 2+MAX_SKB_FRAGS) {
				netif_start_subqueue(dev, qnum);
				virtqueue_disable_cb(sq->vq);
			}
		}
	}

	if (kick || netif_xmit_stopped(txq))
		virtqueue_kick(sq->vq);

	return NETDEV_TX_OK;
}

/*
 * Send command via the control virtqueue and check status.  Commands
 * supported by the hypervisor, as indicated by feature bits, should
 * never fail unless improperly formatted.
 */
static bool virtnet_send_command(struct virtnet_info *vi, u8 class, u8 cmd,
				 struct scatterlist *out)
{
	struct scatterlist *sgs[4], hdr, stat;
	struct virtio_net_ctrl_hdr ctrl;
	virtio_net_ctrl_ack status = ~0;
	unsigned out_num = 0, tmp;

	/* Caller should know better */
	BUG_ON(!virtio_has_feature(vi->vdev, VIRTIO_NET_F_CTRL_VQ));

	ctrl.class = class;
	ctrl.cmd = cmd;
	/* Add header */
	sg_init_one(&hdr, &ctrl, sizeof(ctrl));
	sgs[out_num++] = &hdr;

	if (out)
		sgs[out_num++] = out;

	/* Add return status. */
	sg_init_one(&stat, &status, sizeof(status));
	sgs[out_num] = &stat;

	BUG_ON(out_num + 1 > ARRAY_SIZE(sgs));
	virtqueue_add_sgs(vi->cvq, sgs, out_num, 1, vi, GFP_ATOMIC);

	if (unlikely(!virtqueue_kick(vi->cvq)))
		return status == VIRTIO_NET_OK;

	/* Spin for a response, the kick causes an ioport write, trapping
	 * into the hypervisor, so the request should be handled immediately.
	 */
	while (!virtqueue_get_buf(vi->cvq, &tmp) &&
	       !virtqueue_is_broken(vi->cvq))
		cpu_relax();

	return status == VIRTIO_NET_OK;
}

static int virtnet_set_mac_address(struct net_device *dev, void *p)
{
	struct virtnet_info *vi = netdev_priv(dev);
	struct virtio_device *vdev = vi->vdev;
	int ret;
	struct sockaddr *addr = p;
	struct scatterlist sg;

	ret = eth_prepare_mac_addr_change(dev, p);
	if (ret)
		return ret;

	if (virtio_has_feature(vdev, VIRTIO_NET_F_CTRL_MAC_ADDR)) {
		sg_init_one(&sg, addr->sa_data, dev->addr_len);
		if (!virtnet_send_command(vi, VIRTIO_NET_CTRL_MAC,
					  VIRTIO_NET_CTRL_MAC_ADDR_SET, &sg)) {
			dev_warn(&vdev->dev,
				 "Failed to set mac address by vq command.\n");
			return -EINVAL;
		}
	} else if (virtio_has_feature(vdev, VIRTIO_NET_F_MAC)) {
		unsigned int i;

		/* Naturally, this has an atomicity problem. */
		for (i = 0; i < dev->addr_len; i++)
			virtio_cwrite8(vdev,
				       offsetof(struct virtio_net_config, mac) +
				       i, addr->sa_data[i]);
	}

	eth_commit_mac_addr_change(dev, p);

	return 0;
}

static struct rtnl_link_stats64 *virtnet_stats(struct net_device *dev,
					       struct rtnl_link_stats64 *tot)
{
	struct virtnet_info *vi = netdev_priv(dev);
	int cpu;
	unsigned int start;

	for_each_possible_cpu(cpu) {
		struct virtnet_stats *stats = per_cpu_ptr(vi->stats, cpu);
		u64 tpackets, tbytes, rpackets, rbytes;

		do {
			start = u64_stats_fetch_begin_irq(&stats->tx_syncp);
			tpackets = stats->tx_packets;
			tbytes   = stats->tx_bytes;
		} while (u64_stats_fetch_retry_irq(&stats->tx_syncp, start));

		do {
			start = u64_stats_fetch_begin_irq(&stats->rx_syncp);
			rpackets = stats->rx_packets;
			rbytes   = stats->rx_bytes;
		} while (u64_stats_fetch_retry_irq(&stats->rx_syncp, start));

		tot->rx_packets += rpackets;
		tot->tx_packets += tpackets;
		tot->rx_bytes   += rbytes;
		tot->tx_bytes   += tbytes;
	}

	tot->tx_dropped = dev->stats.tx_dropped;
	tot->tx_fifo_errors = dev->stats.tx_fifo_errors;
	tot->rx_dropped = dev->stats.rx_dropped;
	tot->rx_length_errors = dev->stats.rx_length_errors;
	tot->rx_frame_errors = dev->stats.rx_frame_errors;

	return tot;
}

#ifdef CONFIG_NET_POLL_CONTROLLER
static void virtnet_netpoll(struct net_device *dev)
{
	struct virtnet_info *vi = netdev_priv(dev);
	int i;

	for (i = 0; i < vi->curr_queue_pairs; i++)
		napi_schedule(&vi->rq[i].napi);
}
#endif

static void virtnet_ack_link_announce(struct virtnet_info *vi)
{
	rtnl_lock();
	if (!virtnet_send_command(vi, VIRTIO_NET_CTRL_ANNOUNCE,
				  VIRTIO_NET_CTRL_ANNOUNCE_ACK, NULL))
		dev_warn(&vi->dev->dev, "Failed to ack link announce.\n");
	rtnl_unlock();
}

static int virtnet_set_queues(struct virtnet_info *vi, u16 queue_pairs)
{
	struct scatterlist sg;
	struct virtio_net_ctrl_mq s;
	struct net_device *dev = vi->dev;

	if (!vi->has_cvq || !virtio_has_feature(vi->vdev, VIRTIO_NET_F_MQ))
		return 0;

	s.virtqueue_pairs = queue_pairs;
	sg_init_one(&sg, &s, sizeof(s));

	if (!virtnet_send_command(vi, VIRTIO_NET_CTRL_MQ,
				  VIRTIO_NET_CTRL_MQ_VQ_PAIRS_SET, &sg)) {
		dev_warn(&dev->dev, "Fail to set num of queue pairs to %d\n",
			 queue_pairs);
		return -EINVAL;
	} else {
		vi->curr_queue_pairs = queue_pairs;
		/* virtnet_open() will refill when device is going to up. */
		if (dev->flags & IFF_UP)
			schedule_delayed_work(&vi->refill, 0);
	}

	return 0;
}

static int virtnet_close(struct net_device *dev)
{
	struct virtnet_info *vi = netdev_priv(dev);
	int i;

	/* Make sure refill_work doesn't re-enable napi! */
	cancel_delayed_work_sync(&vi->refill);

	for (i = 0; i < vi->max_queue_pairs; i++)
		napi_disable(&vi->rq[i].napi);

	return 0;
}

static void virtnet_set_rx_mode(struct net_device *dev)
{
	struct virtnet_info *vi = netdev_priv(dev);
	struct scatterlist sg[2];
	u8 promisc, allmulti;
	struct virtio_net_ctrl_mac *mac_data;
	struct netdev_hw_addr *ha;
	int uc_count;
	int mc_count;
	void *buf;
	int i;

	/* We can't dynamically set ndo_set_rx_mode, so return gracefully */
	if (!virtio_has_feature(vi->vdev, VIRTIO_NET_F_CTRL_RX))
		return;

	promisc = ((dev->flags & IFF_PROMISC) != 0);
	allmulti = ((dev->flags & IFF_ALLMULTI) != 0);

	sg_init_one(sg, &promisc, sizeof(promisc));

	if (!virtnet_send_command(vi, VIRTIO_NET_CTRL_RX,
				  VIRTIO_NET_CTRL_RX_PROMISC, sg))
		dev_warn(&dev->dev, "Failed to %sable promisc mode.\n",
			 promisc ? "en" : "dis");

	sg_init_one(sg, &allmulti, sizeof(allmulti));

	if (!virtnet_send_command(vi, VIRTIO_NET_CTRL_RX,
				  VIRTIO_NET_CTRL_RX_ALLMULTI, sg))
		dev_warn(&dev->dev, "Failed to %sable allmulti mode.\n",
			 allmulti ? "en" : "dis");

	uc_count = netdev_uc_count(dev);
	mc_count = netdev_mc_count(dev);
	/* MAC filter - use one buffer for both lists */
	buf = kzalloc(((uc_count + mc_count) * ETH_ALEN) +
		      (2 * sizeof(mac_data->entries)), GFP_ATOMIC);
	mac_data = buf;
	if (!buf)
		return;

	sg_init_table(sg, 2);

	/* Store the unicast list and count in the front of the buffer */
	mac_data->entries = uc_count;
	i = 0;
	netdev_for_each_uc_addr(ha, dev)
		memcpy(&mac_data->macs[i++][0], ha->addr, ETH_ALEN);

	sg_set_buf(&sg[0], mac_data,
		   sizeof(mac_data->entries) + (uc_count * ETH_ALEN));

	/* multicast list and count fill the end */
	mac_data = (void *)&mac_data->macs[uc_count][0];

	mac_data->entries = mc_count;
	i = 0;
	netdev_for_each_mc_addr(ha, dev)
		memcpy(&mac_data->macs[i++][0], ha->addr, ETH_ALEN);

	sg_set_buf(&sg[1], mac_data,
		   sizeof(mac_data->entries) + (mc_count * ETH_ALEN));

	if (!virtnet_send_command(vi, VIRTIO_NET_CTRL_MAC,
				  VIRTIO_NET_CTRL_MAC_TABLE_SET, sg))
		dev_warn(&dev->dev, "Failed to set MAC filter table.\n");

	kfree(buf);
}

static int virtnet_vlan_rx_add_vid(struct net_device *dev,
				   __be16 proto, u16 vid)
{
	struct virtnet_info *vi = netdev_priv(dev);
	struct scatterlist sg;

	sg_init_one(&sg, &vid, sizeof(vid));

	if (!virtnet_send_command(vi, VIRTIO_NET_CTRL_VLAN,
				  VIRTIO_NET_CTRL_VLAN_ADD, &sg))
		dev_warn(&dev->dev, "Failed to add VLAN ID %d.\n", vid);
	return 0;
}

static int virtnet_vlan_rx_kill_vid(struct net_device *dev,
				    __be16 proto, u16 vid)
{
	struct virtnet_info *vi = netdev_priv(dev);
	struct scatterlist sg;

	sg_init_one(&sg, &vid, sizeof(vid));

	if (!virtnet_send_command(vi, VIRTIO_NET_CTRL_VLAN,
				  VIRTIO_NET_CTRL_VLAN_DEL, &sg))
		dev_warn(&dev->dev, "Failed to kill VLAN ID %d.\n", vid);
	return 0;
}

static void virtnet_clean_affinity(struct virtnet_info *vi, long hcpu)
{
	int i;

	if (vi->affinity_hint_set) {
		for (i = 0; i < vi->max_queue_pairs; i++) {
			virtqueue_set_affinity(vi->rq[i].vq, -1);
			virtqueue_set_affinity(vi->sq[i].vq, -1);
		}

		vi->affinity_hint_set = false;
	}
}

static void virtnet_set_affinity(struct virtnet_info *vi)
{
	int i;
	int cpu;

	/* In multiqueue mode, when the number of cpu is equal to the number of
	 * queue pairs, we let the queue pairs to be private to one cpu by
	 * setting the affinity hint to eliminate the contention.
	 */
	if (vi->curr_queue_pairs == 1 ||
	    vi->max_queue_pairs != num_online_cpus()) {
		virtnet_clean_affinity(vi, -1);
		return;
	}

	i = 0;
	for_each_online_cpu(cpu) {
		virtqueue_set_affinity(vi->rq[i].vq, cpu);
		virtqueue_set_affinity(vi->sq[i].vq, cpu);
		netif_set_xps_queue(vi->dev, cpumask_of(cpu), i);
		i++;
	}

	vi->affinity_hint_set = true;
}

static int virtnet_cpu_callback(struct notifier_block *nfb,
			        unsigned long action, void *hcpu)
{
	struct virtnet_info *vi = container_of(nfb, struct virtnet_info, nb);

	switch(action & ~CPU_TASKS_FROZEN) {
	case CPU_ONLINE:
	case CPU_DOWN_FAILED:
	case CPU_DEAD:
		virtnet_set_affinity(vi);
		break;
	case CPU_DOWN_PREPARE:
		virtnet_clean_affinity(vi, (long)hcpu);
		break;
	default:
		break;
	}

	return NOTIFY_OK;
}

static void virtnet_get_ringparam(struct net_device *dev,
				struct ethtool_ringparam *ring)
{
	struct virtnet_info *vi = netdev_priv(dev);

	ring->rx_max_pending = virtqueue_get_vring_size(vi->rq[0].vq);
	ring->tx_max_pending = virtqueue_get_vring_size(vi->sq[0].vq);
	ring->rx_pending = ring->rx_max_pending;
	ring->tx_pending = ring->tx_max_pending;
}


static void virtnet_get_drvinfo(struct net_device *dev,
				struct ethtool_drvinfo *info)
{
	struct virtnet_info *vi = netdev_priv(dev);
	struct virtio_device *vdev = vi->vdev;

	strlcpy(info->driver, KBUILD_MODNAME, sizeof(info->driver));
	strlcpy(info->version, VIRTNET_DRIVER_VERSION, sizeof(info->version));
	strlcpy(info->bus_info, virtio_bus_name(vdev), sizeof(info->bus_info));

}

/* TODO: Eliminate OOO packets during switching */
static int virtnet_set_channels(struct net_device *dev,
				struct ethtool_channels *channels)
{
	struct virtnet_info *vi = netdev_priv(dev);
	u16 queue_pairs = channels->combined_count;
	int err;

	/* We don't support separate rx/tx channels.
	 * We don't allow setting 'other' channels.
	 */
	if (channels->rx_count || channels->tx_count || channels->other_count)
		return -EINVAL;

	if (queue_pairs > vi->max_queue_pairs || queue_pairs == 0)
		return -EINVAL;

	get_online_cpus();
	err = virtnet_set_queues(vi, queue_pairs);
	if (!err) {
		netif_set_real_num_tx_queues(dev, queue_pairs);
		netif_set_real_num_rx_queues(dev, queue_pairs);

		virtnet_set_affinity(vi);
	}
	put_online_cpus();

	return err;
}

static void virtnet_get_channels(struct net_device *dev,
				 struct ethtool_channels *channels)
{
	struct virtnet_info *vi = netdev_priv(dev);

	channels->combined_count = vi->curr_queue_pairs;
	channels->max_combined = vi->max_queue_pairs;
	channels->max_other = 0;
	channels->rx_count = 0;
	channels->tx_count = 0;
	channels->other_count = 0;
}

static const struct ethtool_ops virtnet_ethtool_ops = {
	.get_drvinfo = virtnet_get_drvinfo,
	.get_link = ethtool_op_get_link,
	.get_ringparam = virtnet_get_ringparam,
	.set_channels = virtnet_set_channels,
	.get_channels = virtnet_get_channels,
};

#define MIN_MTU 68
#define MAX_MTU 65535

static int virtnet_change_mtu(struct net_device *dev, int new_mtu)
{
	if (new_mtu < MIN_MTU || new_mtu > MAX_MTU)
		return -EINVAL;
	dev->mtu = new_mtu;
	return 0;
}

static const struct net_device_ops virtnet_netdev = {
	.ndo_open            = virtnet_open,
	.ndo_stop   	     = virtnet_close,
	.ndo_start_xmit      = start_xmit,
	.ndo_validate_addr   = eth_validate_addr,
	.ndo_set_mac_address = virtnet_set_mac_address,
	.ndo_set_rx_mode     = virtnet_set_rx_mode,
	.ndo_change_mtu	     = virtnet_change_mtu,
	.ndo_get_stats64     = virtnet_stats,
	.ndo_vlan_rx_add_vid = virtnet_vlan_rx_add_vid,
	.ndo_vlan_rx_kill_vid = virtnet_vlan_rx_kill_vid,
#ifdef CONFIG_NET_POLL_CONTROLLER
	.ndo_poll_controller = virtnet_netpoll,
#endif
#ifdef CONFIG_NET_RX_BUSY_POLL
	.ndo_busy_poll		= virtnet_busy_poll,
#endif
};

static void virtnet_config_changed_work(struct work_struct *work)
{
	struct virtnet_info *vi =
		container_of(work, struct virtnet_info, config_work);
	u16 v;

	if (virtio_cread_feature(vi->vdev, VIRTIO_NET_F_STATUS,
				 struct virtio_net_config, status, &v) < 0)
		return;

	if (v & VIRTIO_NET_S_ANNOUNCE) {
		netdev_notify_peers(vi->dev);
		virtnet_ack_link_announce(vi);
	}

	/* Ignore unknown (future) status bits */
	v &= VIRTIO_NET_S_LINK_UP;

	if (vi->status == v)
		return;

	vi->status = v;

	if (vi->status & VIRTIO_NET_S_LINK_UP) {
		netif_carrier_on(vi->dev);
		netif_tx_wake_all_queues(vi->dev);
	} else {
		netif_carrier_off(vi->dev);
		netif_tx_stop_all_queues(vi->dev);
	}
}

static void virtnet_config_changed(struct virtio_device *vdev)
{
	struct virtnet_info *vi = vdev->priv;

	schedule_work(&vi->config_work);
}

static void virtnet_free_queues(struct virtnet_info *vi)
{
	int i;

	for (i = 0; i < vi->max_queue_pairs; i++) {
		napi_hash_del(&vi->rq[i].napi);
		netif_napi_del(&vi->rq[i].napi);
	}

	kfree(vi->rq);
	kfree(vi->sq);
}

static void free_receive_bufs(struct virtnet_info *vi)
{
	int i;

	for (i = 0; i < vi->max_queue_pairs; i++) {
		while (vi->rq[i].pages)
			__free_pages(get_a_page(&vi->rq[i], GFP_KERNEL), 0);
	}
}

static void free_receive_page_frags(struct virtnet_info *vi)
{
	int i;
	for (i = 0; i < vi->max_queue_pairs; i++)
		if (vi->rq[i].alloc_frag.page)
			put_page(vi->rq[i].alloc_frag.page);
}

static void free_unused_bufs(struct virtnet_info *vi)
{
	void *buf;
	int i;

	for (i = 0; i < vi->max_queue_pairs; i++) {
		struct virtqueue *vq = vi->sq[i].vq;
		while ((buf = virtqueue_detach_unused_buf(vq)) != NULL)
			dev_kfree_skb(buf);
	}

	for (i = 0; i < vi->max_queue_pairs; i++) {
		struct virtqueue *vq = vi->rq[i].vq;

		while ((buf = virtqueue_detach_unused_buf(vq)) != NULL) {
			if (vi->mergeable_rx_bufs) {
				unsigned long ctx = (unsigned long)buf;
				void *base = mergeable_ctx_to_buf_address(ctx);
				put_page(virt_to_head_page(base));
			} else if (vi->big_packets) {
				give_pages(&vi->rq[i], buf);
			} else {
				dev_kfree_skb(buf);
			}
		}
	}
}

static void virtnet_del_vqs(struct virtnet_info *vi)
{
	struct virtio_device *vdev = vi->vdev;

	virtnet_clean_affinity(vi, -1);

	vdev->config->del_vqs(vdev);

	virtnet_free_queues(vi);
}

static int virtnet_find_vqs(struct virtnet_info *vi)
{
	vq_callback_t **callbacks;
	struct virtqueue **vqs;
	int ret = -ENOMEM;
	int i, total_vqs;
	const char **names;

	/* We expect 1 RX virtqueue followed by 1 TX virtqueue, followed by
	 * possible N-1 RX/TX queue pairs used in multiqueue mode, followed by
	 * possible control vq.
	 */
	total_vqs = vi->max_queue_pairs * 2 +
		    virtio_has_feature(vi->vdev, VIRTIO_NET_F_CTRL_VQ);

	/* Allocate space for find_vqs parameters */
	vqs = kzalloc(total_vqs * sizeof(*vqs), GFP_KERNEL);
	if (!vqs)
		goto err_vq;
	callbacks = kmalloc(total_vqs * sizeof(*callbacks), GFP_KERNEL);
	if (!callbacks)
		goto err_callback;
	names = kmalloc(total_vqs * sizeof(*names), GFP_KERNEL);
	if (!names)
		goto err_names;

	/* Parameters for control virtqueue, if any */
	if (vi->has_cvq) {
		callbacks[total_vqs - 1] = NULL;
		names[total_vqs - 1] = "control";
	}

	/* Allocate/initialize parameters for send/receive virtqueues */
	for (i = 0; i < vi->max_queue_pairs; i++) {
		callbacks[rxq2vq(i)] = skb_recv_done;
		callbacks[txq2vq(i)] = skb_xmit_done;
		sprintf(vi->rq[i].name, "input.%d", i);
		sprintf(vi->sq[i].name, "output.%d", i);
		names[rxq2vq(i)] = vi->rq[i].name;
		names[txq2vq(i)] = vi->sq[i].name;
	}

	ret = vi->vdev->config->find_vqs(vi->vdev, total_vqs, vqs, callbacks,
					 names);
	if (ret)
		goto err_find;

	if (vi->has_cvq) {
		vi->cvq = vqs[total_vqs - 1];
		if (virtio_has_feature(vi->vdev, VIRTIO_NET_F_CTRL_VLAN))
			vi->dev->features |= NETIF_F_HW_VLAN_CTAG_FILTER;
	}

	for (i = 0; i < vi->max_queue_pairs; i++) {
		vi->rq[i].vq = vqs[rxq2vq(i)];
		vi->sq[i].vq = vqs[txq2vq(i)];
	}

	kfree(names);
	kfree(callbacks);
	kfree(vqs);

	return 0;

err_find:
	kfree(names);
err_names:
	kfree(callbacks);
err_callback:
	kfree(vqs);
err_vq:
	return ret;
}

static int virtnet_alloc_queues(struct virtnet_info *vi)
{
	int i;

	vi->sq = kzalloc(sizeof(*vi->sq) * vi->max_queue_pairs, GFP_KERNEL);
	if (!vi->sq)
		goto err_sq;
	vi->rq = kzalloc(sizeof(*vi->rq) * vi->max_queue_pairs, GFP_KERNEL);
	if (!vi->rq)
		goto err_rq;

	INIT_DELAYED_WORK(&vi->refill, refill_work);
	for (i = 0; i < vi->max_queue_pairs; i++) {
		vi->rq[i].pages = NULL;
		netif_napi_add(vi->dev, &vi->rq[i].napi, virtnet_poll,
			       napi_weight);
		napi_hash_add(&vi->rq[i].napi);

		sg_init_table(vi->rq[i].sg, ARRAY_SIZE(vi->rq[i].sg));
		ewma_init(&vi->rq[i].mrg_avg_pkt_len, 1, RECEIVE_AVG_WEIGHT);
		sg_init_table(vi->sq[i].sg, ARRAY_SIZE(vi->sq[i].sg));
	}

	return 0;

err_rq:
	kfree(vi->sq);
err_sq:
	return -ENOMEM;
}

static int init_vqs(struct virtnet_info *vi)
{
	int ret;

	/* Allocate send & receive queues */
	ret = virtnet_alloc_queues(vi);
	if (ret)
		goto err;

	ret = virtnet_find_vqs(vi);
	if (ret)
		goto err_free;

	get_online_cpus();
	virtnet_set_affinity(vi);
	put_online_cpus();

	return 0;

err_free:
	virtnet_free_queues(vi);
err:
	return ret;
}

#ifdef CONFIG_SYSFS
static ssize_t mergeable_rx_buffer_size_show(struct netdev_rx_queue *queue,
		struct rx_queue_attribute *attribute, char *buf)
{
	struct virtnet_info *vi = netdev_priv(queue->dev);
	unsigned int queue_index = get_netdev_rx_queue_index(queue);
	struct ewma *avg;

	BUG_ON(queue_index >= vi->max_queue_pairs);
	avg = &vi->rq[queue_index].mrg_avg_pkt_len;
	return sprintf(buf, "%u\n", get_mergeable_buf_len(avg));
}

static struct rx_queue_attribute mergeable_rx_buffer_size_attribute =
	__ATTR_RO(mergeable_rx_buffer_size);

static struct attribute *virtio_net_mrg_rx_attrs[] = {
	&mergeable_rx_buffer_size_attribute.attr,
	NULL
};

static const struct attribute_group virtio_net_mrg_rx_group = {
	.name = "virtio_net",
	.attrs = virtio_net_mrg_rx_attrs
};
#endif

static bool virtnet_fail_on_feature(struct virtio_device *vdev,
				    unsigned int fbit,
				    const char *fname, const char *dname)
{
	if (!virtio_has_feature(vdev, fbit))
		return false;

	dev_err(&vdev->dev, "device advertises feature %s but not %s",
		fname, dname);

	return true;
}

#define VIRTNET_FAIL_ON(vdev, fbit, dbit)			\
	virtnet_fail_on_feature(vdev, fbit, #fbit, dbit)

static bool virtnet_validate_features(struct virtio_device *vdev)
{
	if (!virtio_has_feature(vdev, VIRTIO_NET_F_CTRL_VQ) &&
	    (VIRTNET_FAIL_ON(vdev, VIRTIO_NET_F_CTRL_RX,
			     "VIRTIO_NET_F_CTRL_VQ") ||
	     VIRTNET_FAIL_ON(vdev, VIRTIO_NET_F_CTRL_VLAN,
			     "VIRTIO_NET_F_CTRL_VQ") ||
	     VIRTNET_FAIL_ON(vdev, VIRTIO_NET_F_GUEST_ANNOUNCE,
			     "VIRTIO_NET_F_CTRL_VQ") ||
	     VIRTNET_FAIL_ON(vdev, VIRTIO_NET_F_MQ, "VIRTIO_NET_F_CTRL_VQ") ||
	     VIRTNET_FAIL_ON(vdev, VIRTIO_NET_F_CTRL_MAC_ADDR,
			     "VIRTIO_NET_F_CTRL_VQ"))) {
		return false;
	}

	return true;
}

static int virtnet_probe(struct virtio_device *vdev)
{
	int i, err;
	struct net_device *dev;
	struct virtnet_info *vi;
	u16 max_queue_pairs;

	if (!virtnet_validate_features(vdev))
		return -EINVAL;

	/* Find if host supports multiqueue virtio_net device */
	err = virtio_cread_feature(vdev, VIRTIO_NET_F_MQ,
				   struct virtio_net_config,
				   max_virtqueue_pairs, &max_queue_pairs);

	/* We need at least 2 queue's */
	if (err || max_queue_pairs < VIRTIO_NET_CTRL_MQ_VQ_PAIRS_MIN ||
	    max_queue_pairs > VIRTIO_NET_CTRL_MQ_VQ_PAIRS_MAX ||
	    !virtio_has_feature(vdev, VIRTIO_NET_F_CTRL_VQ))
		max_queue_pairs = 1;

	/* Allocate ourselves a network device with room for our info */
	dev = alloc_etherdev_mq(sizeof(struct virtnet_info), max_queue_pairs);
	if (!dev)
		return -ENOMEM;

	/* Set up network device as normal. */
	dev->priv_flags |= IFF_UNICAST_FLT | IFF_LIVE_ADDR_CHANGE;
	dev->netdev_ops = &virtnet_netdev;
	dev->features = NETIF_F_HIGHDMA;

	dev->ethtool_ops = &virtnet_ethtool_ops;
	SET_NETDEV_DEV(dev, &vdev->dev);

	/* Do we support "hardware" checksums? */
	if (virtio_has_feature(vdev, VIRTIO_NET_F_CSUM)) {
		/* This opens up the world of extra features. */
<<<<<<< HEAD
		dev->hw_features |= NETIF_F_HW_CSUM | NETIF_F_SG;
		if (csum)
			dev->features |= NETIF_F_HW_CSUM | NETIF_F_SG;
=======
		dev->hw_features |= NETIF_F_HW_CSUM|NETIF_F_SG;
		if (csum)
			dev->features |= NETIF_F_HW_CSUM|NETIF_F_SG;
>>>>>>> 42a517ca

		if (virtio_has_feature(vdev, VIRTIO_NET_F_GSO)) {
			dev->hw_features |= NETIF_F_TSO
				| NETIF_F_TSO_ECN | NETIF_F_TSO6;
		}
		/* Individual feature bits: what can host handle? */
		if (virtio_has_feature(vdev, VIRTIO_NET_F_HOST_TSO4))
			dev->hw_features |= NETIF_F_TSO;
		if (virtio_has_feature(vdev, VIRTIO_NET_F_HOST_TSO6))
			dev->hw_features |= NETIF_F_TSO6;
		if (virtio_has_feature(vdev, VIRTIO_NET_F_HOST_ECN))
			dev->hw_features |= NETIF_F_TSO_ECN;

		if (gso)
			dev->features |= dev->hw_features & NETIF_F_ALL_TSO;
		/* (!csum && gso) case will be fixed by register_netdev() */
	}
	if (virtio_has_feature(vdev, VIRTIO_NET_F_GUEST_CSUM))
		dev->features |= NETIF_F_RXCSUM;

	dev->vlan_features = dev->features;

	/* Configuration may specify what MAC to use.  Otherwise random. */
	if (virtio_has_feature(vdev, VIRTIO_NET_F_MAC))
		virtio_cread_bytes(vdev,
				   offsetof(struct virtio_net_config, mac),
				   dev->dev_addr, dev->addr_len);
	else
		eth_hw_addr_random(dev);

	/* Set up our device-specific information */
	vi = netdev_priv(dev);
	vi->dev = dev;
	vi->vdev = vdev;
	vdev->priv = vi;
	vi->stats = alloc_percpu(struct virtnet_stats);
	err = -ENOMEM;
	if (vi->stats == NULL)
		goto free;

	for_each_possible_cpu(i) {
		struct virtnet_stats *virtnet_stats;
		virtnet_stats = per_cpu_ptr(vi->stats, i);
		u64_stats_init(&virtnet_stats->tx_syncp);
		u64_stats_init(&virtnet_stats->rx_syncp);
	}

	INIT_WORK(&vi->config_work, virtnet_config_changed_work);

	/* If we can receive ANY GSO packets, we must allocate large ones. */
	if (virtio_has_feature(vdev, VIRTIO_NET_F_GUEST_TSO4) ||
	    virtio_has_feature(vdev, VIRTIO_NET_F_GUEST_TSO6) ||
	    virtio_has_feature(vdev, VIRTIO_NET_F_GUEST_ECN))
		vi->big_packets = true;

	if (virtio_has_feature(vdev, VIRTIO_NET_F_MRG_RXBUF))
		vi->mergeable_rx_bufs = true;

	if (virtio_has_feature(vdev, VIRTIO_F_ANY_LAYOUT))
		vi->any_header_sg = true;

	if (virtio_has_feature(vdev, VIRTIO_NET_F_CTRL_VQ))
		vi->has_cvq = true;

	if (vi->any_header_sg) {
		if (vi->mergeable_rx_bufs)
			dev->needed_headroom = sizeof(struct virtio_net_hdr_mrg_rxbuf);
		else
			dev->needed_headroom = sizeof(struct virtio_net_hdr);
	}

	/* Use single tx/rx queue pair as default */
	vi->curr_queue_pairs = 1;
	vi->max_queue_pairs = max_queue_pairs;

	/* Allocate/initialize the rx/tx queues, and invoke find_vqs */
	err = init_vqs(vi);
	if (err)
		goto free_stats;

#ifdef CONFIG_SYSFS
	if (vi->mergeable_rx_bufs)
		dev->sysfs_rx_queue_group = &virtio_net_mrg_rx_group;
#endif
	netif_set_real_num_tx_queues(dev, vi->curr_queue_pairs);
	netif_set_real_num_rx_queues(dev, vi->curr_queue_pairs);

	err = register_netdev(dev);
	if (err) {
		pr_debug("virtio_net: registering device failed\n");
		goto free_vqs;
	}

	virtio_device_ready(vdev);

	/* Last of all, set up some receive buffers. */
	for (i = 0; i < vi->curr_queue_pairs; i++) {
		try_fill_recv(&vi->rq[i], GFP_KERNEL);

		/* If we didn't even get one input buffer, we're useless. */
		if (vi->rq[i].vq->num_free ==
		    virtqueue_get_vring_size(vi->rq[i].vq)) {
			free_unused_bufs(vi);
			err = -ENOMEM;
			goto free_recv_bufs;
		}
	}

	vi->nb.notifier_call = &virtnet_cpu_callback;
	err = register_hotcpu_notifier(&vi->nb);
	if (err) {
		pr_debug("virtio_net: registering cpu notifier failed\n");
		goto free_recv_bufs;
	}

	/* Assume link up if device can't report link status,
	   otherwise get link status from config. */
	if (virtio_has_feature(vi->vdev, VIRTIO_NET_F_STATUS)) {
		netif_carrier_off(dev);
		schedule_work(&vi->config_work);
	} else {
		vi->status = VIRTIO_NET_S_LINK_UP;
		netif_carrier_on(dev);
	}

	pr_debug("virtnet: registered device %s with %d RX and TX vq's\n",
		 dev->name, max_queue_pairs);

	return 0;

free_recv_bufs:
	vi->vdev->config->reset(vdev);

	free_receive_bufs(vi);
	unregister_netdev(dev);
free_vqs:
	cancel_delayed_work_sync(&vi->refill);
	free_receive_page_frags(vi);
	virtnet_del_vqs(vi);
free_stats:
	free_percpu(vi->stats);
free:
	free_netdev(dev);
	return err;
}

static void remove_vq_common(struct virtnet_info *vi)
{
	vi->vdev->config->reset(vi->vdev);

	/* Free unused buffers in both send and recv, if any. */
	free_unused_bufs(vi);

	free_receive_bufs(vi);

	free_receive_page_frags(vi);

	virtnet_del_vqs(vi);
}

static void virtnet_remove(struct virtio_device *vdev)
{
	struct virtnet_info *vi = vdev->priv;

	unregister_hotcpu_notifier(&vi->nb);

	/* Make sure no work handler is accessing the device. */
	flush_work(&vi->config_work);

	unregister_netdev(vi->dev);

	remove_vq_common(vi);

	free_percpu(vi->stats);
	free_netdev(vi->dev);
}

#ifdef CONFIG_PM_SLEEP
static int virtnet_freeze(struct virtio_device *vdev)
{
	struct virtnet_info *vi = vdev->priv;
	int i;

	unregister_hotcpu_notifier(&vi->nb);

	/* Make sure no work handler is accessing the device */
	flush_work(&vi->config_work);

	netif_device_detach(vi->dev);
	cancel_delayed_work_sync(&vi->refill);

	if (netif_running(vi->dev)) {
		for (i = 0; i < vi->max_queue_pairs; i++)
			napi_disable(&vi->rq[i].napi);
	}

	remove_vq_common(vi);

	return 0;
}

static int virtnet_restore(struct virtio_device *vdev)
{
	struct virtnet_info *vi = vdev->priv;
	int err, i;

	err = init_vqs(vi);
	if (err)
		return err;

	virtio_device_ready(vdev);

	if (netif_running(vi->dev)) {
		for (i = 0; i < vi->curr_queue_pairs; i++)
			if (!try_fill_recv(&vi->rq[i], GFP_KERNEL))
				schedule_delayed_work(&vi->refill, 0);

		for (i = 0; i < vi->max_queue_pairs; i++)
			virtnet_napi_enable(&vi->rq[i]);
	}

	netif_device_attach(vi->dev);

	rtnl_lock();
	virtnet_set_queues(vi, vi->curr_queue_pairs);
	rtnl_unlock();

	err = register_hotcpu_notifier(&vi->nb);
	if (err)
		return err;

	return 0;
}
#endif

static struct virtio_device_id id_table[] = {
	{ VIRTIO_ID_NET, VIRTIO_DEV_ANY_ID },
	{ 0 },
};

static unsigned int features[] = {
	VIRTIO_NET_F_CSUM, VIRTIO_NET_F_GUEST_CSUM,
	VIRTIO_NET_F_GSO, VIRTIO_NET_F_MAC,
	VIRTIO_NET_F_HOST_TSO4, VIRTIO_NET_F_HOST_TSO6,
	VIRTIO_NET_F_HOST_ECN, VIRTIO_NET_F_GUEST_TSO4, VIRTIO_NET_F_GUEST_TSO6,
	VIRTIO_NET_F_GUEST_ECN,
	VIRTIO_NET_F_MRG_RXBUF, VIRTIO_NET_F_STATUS, VIRTIO_NET_F_CTRL_VQ,
	VIRTIO_NET_F_CTRL_RX, VIRTIO_NET_F_CTRL_VLAN,
	VIRTIO_NET_F_GUEST_ANNOUNCE, VIRTIO_NET_F_MQ,
	VIRTIO_NET_F_CTRL_MAC_ADDR,
	VIRTIO_F_ANY_LAYOUT,
};

static struct virtio_driver virtio_net_driver = {
	.feature_table = features,
	.feature_table_size = ARRAY_SIZE(features),
	.driver.name =	KBUILD_MODNAME,
	.driver.owner =	THIS_MODULE,
	.id_table =	id_table,
	.probe =	virtnet_probe,
	.remove =	virtnet_remove,
	.config_changed = virtnet_config_changed,
#ifdef CONFIG_PM_SLEEP
	.freeze =	virtnet_freeze,
	.restore =	virtnet_restore,
#endif
};

module_virtio_driver(virtio_net_driver);

MODULE_DEVICE_TABLE(virtio, id_table);
MODULE_DESCRIPTION("Virtio network driver");
MODULE_LICENSE("GPL");<|MERGE_RESOLUTION|>--- conflicted
+++ resolved
@@ -1746,15 +1746,9 @@
 	/* Do we support "hardware" checksums? */
 	if (virtio_has_feature(vdev, VIRTIO_NET_F_CSUM)) {
 		/* This opens up the world of extra features. */
-<<<<<<< HEAD
-		dev->hw_features |= NETIF_F_HW_CSUM | NETIF_F_SG;
-		if (csum)
-			dev->features |= NETIF_F_HW_CSUM | NETIF_F_SG;
-=======
 		dev->hw_features |= NETIF_F_HW_CSUM|NETIF_F_SG;
 		if (csum)
 			dev->features |= NETIF_F_HW_CSUM|NETIF_F_SG;
->>>>>>> 42a517ca
 
 		if (virtio_has_feature(vdev, VIRTIO_NET_F_GSO)) {
 			dev->hw_features |= NETIF_F_TSO
