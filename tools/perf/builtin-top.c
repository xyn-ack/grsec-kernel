--- conflicted
+++ resolved
@@ -823,11 +823,7 @@
 	int ret;
 
 	while ((event = perf_evlist__mmap_read(top->evlist, idx)) != NULL) {
-<<<<<<< HEAD
-		ret = perf_evlist__parse_sample(top->evlist, event, &sample, false);
-=======
 		ret = perf_evlist__parse_sample(top->evlist, event, &sample);
->>>>>>> 4a8e43fe
 		if (ret) {
 			pr_err("Can't parse sample, err = %d\n", ret);
 			continue;
