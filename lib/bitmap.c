/*
 * lib/bitmap.c
 * Helper functions for bitmap.h.
 *
 * This source code is licensed under the GNU General Public License,
 * Version 2.  See the file COPYING for more details.
 */
#include <linux/export.h>
#include <linux/thread_info.h>
#include <linux/ctype.h>
#include <linux/errno.h>
#include <linux/bitmap.h>
#include <linux/bitops.h>
#include <linux/bug.h>
#include <asm/uaccess.h>

/*
 * bitmaps provide an array of bits, implemented using an an
 * array of unsigned longs.  The number of valid bits in a
 * given bitmap does _not_ need to be an exact multiple of
 * BITS_PER_LONG.
 *
 * The possible unused bits in the last, partially used word
 * of a bitmap are 'don't care'.  The implementation makes
 * no particular effort to keep them zero.  It ensures that
 * their value will not affect the results of any operation.
 * The bitmap operations that return Boolean (bitmap_empty,
 * for example) or scalar (bitmap_weight, for example) results
 * carefully filter out these unused bits from impacting their
 * results.
 *
 * These operations actually hold to a slightly stronger rule:
 * if you don't input any bitmaps to these ops that have some
 * unused bits set, then they won't output any set unused bits
 * in output bitmaps.
 *
 * The byte ordering of bitmaps is more natural on little
 * endian architectures.  See the big-endian headers
 * include/asm-ppc64/bitops.h and include/asm-s390/bitops.h
 * for the best explanations of this ordering.
 */

int __bitmap_empty(const unsigned long *bitmap, unsigned int bits)
{
	unsigned int k, lim = bits/BITS_PER_LONG;
	for (k = 0; k < lim; ++k)
		if (bitmap[k])
			return 0;

	if (bits % BITS_PER_LONG)
		if (bitmap[k] & BITMAP_LAST_WORD_MASK(bits))
			return 0;

	return 1;
}
EXPORT_SYMBOL(__bitmap_empty);

int __bitmap_full(const unsigned long *bitmap, unsigned int bits)
{
	unsigned int k, lim = bits/BITS_PER_LONG;
	for (k = 0; k < lim; ++k)
		if (~bitmap[k])
			return 0;

	if (bits % BITS_PER_LONG)
		if (~bitmap[k] & BITMAP_LAST_WORD_MASK(bits))
			return 0;

	return 1;
}
EXPORT_SYMBOL(__bitmap_full);

int __bitmap_equal(const unsigned long *bitmap1,
		const unsigned long *bitmap2, unsigned int bits)
{
	unsigned int k, lim = bits/BITS_PER_LONG;
	for (k = 0; k < lim; ++k)
		if (bitmap1[k] != bitmap2[k])
			return 0;

	if (bits % BITS_PER_LONG)
		if ((bitmap1[k] ^ bitmap2[k]) & BITMAP_LAST_WORD_MASK(bits))
			return 0;

	return 1;
}
EXPORT_SYMBOL(__bitmap_equal);

void __bitmap_complement(unsigned long *dst, const unsigned long *src, unsigned int bits)
{
	unsigned int k, lim = bits/BITS_PER_LONG;
	for (k = 0; k < lim; ++k)
		dst[k] = ~src[k];

	if (bits % BITS_PER_LONG)
		dst[k] = ~src[k];
}
EXPORT_SYMBOL(__bitmap_complement);

/**
 * __bitmap_shift_right - logical right shift of the bits in a bitmap
 *   @dst : destination bitmap
 *   @src : source bitmap
 *   @shift : shift by this many bits
 *   @bits : bitmap size, in bits
 *
 * Shifting right (dividing) means moving bits in the MS -> LS bit
 * direction.  Zeros are fed into the vacated MS positions and the
 * LS bits shifted off the bottom are lost.
 */
void __bitmap_shift_right(unsigned long *dst,
			const unsigned long *src, int shift, int bits)
{
	int k, lim = BITS_TO_LONGS(bits), left = bits % BITS_PER_LONG;
	int off = shift/BITS_PER_LONG, rem = shift % BITS_PER_LONG;
	unsigned long mask = (1UL << left) - 1;
	for (k = 0; off + k < lim; ++k) {
		unsigned long upper, lower;

		/*
		 * If shift is not word aligned, take lower rem bits of
		 * word above and make them the top rem bits of result.
		 */
		if (!rem || off + k + 1 >= lim)
			upper = 0;
		else {
			upper = src[off + k + 1];
			if (off + k + 1 == lim - 1 && left)
				upper &= mask;
		}
		lower = src[off + k];
		if (left && off + k == lim - 1)
			lower &= mask;
		dst[k] = lower >> rem;
		if (rem)
			dst[k] |= upper << (BITS_PER_LONG - rem);
		if (left && k == lim - 1)
			dst[k] &= mask;
	}
	if (off)
		memset(&dst[lim - off], 0, off*sizeof(unsigned long));
}
EXPORT_SYMBOL(__bitmap_shift_right);


/**
 * __bitmap_shift_left - logical left shift of the bits in a bitmap
 *   @dst : destination bitmap
 *   @src : source bitmap
 *   @shift : shift by this many bits
 *   @bits : bitmap size, in bits
 *
 * Shifting left (multiplying) means moving bits in the LS -> MS
 * direction.  Zeros are fed into the vacated LS bit positions
 * and those MS bits shifted off the top are lost.
 */

void __bitmap_shift_left(unsigned long *dst,
			const unsigned long *src, int shift, int bits)
{
	int k, lim = BITS_TO_LONGS(bits), left = bits % BITS_PER_LONG;
	int off = shift/BITS_PER_LONG, rem = shift % BITS_PER_LONG;
	for (k = lim - off - 1; k >= 0; --k) {
		unsigned long upper, lower;

		/*
		 * If shift is not word aligned, take upper rem bits of
		 * word below and make them the bottom rem bits of result.
		 */
		if (rem && k > 0)
			lower = src[k - 1];
		else
			lower = 0;
		upper = src[k];
		if (left && k == lim - 1)
			upper &= (1UL << left) - 1;
		dst[k + off] = upper << rem;
		if (rem)
			dst[k + off] |= lower >> (BITS_PER_LONG - rem);
		if (left && k + off == lim - 1)
			dst[k + off] &= (1UL << left) - 1;
	}
	if (off)
		memset(dst, 0, off*sizeof(unsigned long));
}
EXPORT_SYMBOL(__bitmap_shift_left);

int __bitmap_and(unsigned long *dst, const unsigned long *bitmap1,
				const unsigned long *bitmap2, unsigned int bits)
{
	unsigned int k;
	unsigned int lim = bits/BITS_PER_LONG;
	unsigned long result = 0;

	for (k = 0; k < lim; k++)
		result |= (dst[k] = bitmap1[k] & bitmap2[k]);
	if (bits % BITS_PER_LONG)
		result |= (dst[k] = bitmap1[k] & bitmap2[k] &
			   BITMAP_LAST_WORD_MASK(bits));
	return result != 0;
}
EXPORT_SYMBOL(__bitmap_and);

void __bitmap_or(unsigned long *dst, const unsigned long *bitmap1,
				const unsigned long *bitmap2, unsigned int bits)
{
	unsigned int k;
	unsigned int nr = BITS_TO_LONGS(bits);

	for (k = 0; k < nr; k++)
		dst[k] = bitmap1[k] | bitmap2[k];
}
EXPORT_SYMBOL(__bitmap_or);

void __bitmap_xor(unsigned long *dst, const unsigned long *bitmap1,
				const unsigned long *bitmap2, unsigned int bits)
{
	unsigned int k;
	unsigned int nr = BITS_TO_LONGS(bits);

	for (k = 0; k < nr; k++)
		dst[k] = bitmap1[k] ^ bitmap2[k];
}
EXPORT_SYMBOL(__bitmap_xor);

int __bitmap_andnot(unsigned long *dst, const unsigned long *bitmap1,
				const unsigned long *bitmap2, unsigned int bits)
{
	unsigned int k;
	unsigned int lim = bits/BITS_PER_LONG;
	unsigned long result = 0;

	for (k = 0; k < lim; k++)
		result |= (dst[k] = bitmap1[k] & ~bitmap2[k]);
	if (bits % BITS_PER_LONG)
		result |= (dst[k] = bitmap1[k] & ~bitmap2[k] &
			   BITMAP_LAST_WORD_MASK(bits));
	return result != 0;
}
EXPORT_SYMBOL(__bitmap_andnot);

int __bitmap_intersects(const unsigned long *bitmap1,
			const unsigned long *bitmap2, unsigned int bits)
{
	unsigned int k, lim = bits/BITS_PER_LONG;
	for (k = 0; k < lim; ++k)
		if (bitmap1[k] & bitmap2[k])
			return 1;

	if (bits % BITS_PER_LONG)
		if ((bitmap1[k] & bitmap2[k]) & BITMAP_LAST_WORD_MASK(bits))
			return 1;
	return 0;
}
EXPORT_SYMBOL(__bitmap_intersects);

int __bitmap_subset(const unsigned long *bitmap1,
		    const unsigned long *bitmap2, unsigned int bits)
{
	unsigned int k, lim = bits/BITS_PER_LONG;
	for (k = 0; k < lim; ++k)
		if (bitmap1[k] & ~bitmap2[k])
			return 0;

	if (bits % BITS_PER_LONG)
		if ((bitmap1[k] & ~bitmap2[k]) & BITMAP_LAST_WORD_MASK(bits))
			return 0;
	return 1;
}
EXPORT_SYMBOL(__bitmap_subset);

int __bitmap_weight(const unsigned long *bitmap, unsigned int bits)
{
	unsigned int k, lim = bits/BITS_PER_LONG;
	int w = 0;

	for (k = 0; k < lim; k++)
		w += hweight_long(bitmap[k]);

	if (bits % BITS_PER_LONG)
		w += hweight_long(bitmap[k] & BITMAP_LAST_WORD_MASK(bits));

	return w;
}
EXPORT_SYMBOL(__bitmap_weight);

void bitmap_set(unsigned long *map, unsigned int start, int len)
{
	unsigned long *p = map + BIT_WORD(start);
	const unsigned int size = start + len;
	int bits_to_set = BITS_PER_LONG - (start % BITS_PER_LONG);
	unsigned long mask_to_set = BITMAP_FIRST_WORD_MASK(start);

	while (len - bits_to_set >= 0) {
		*p |= mask_to_set;
		len -= bits_to_set;
		bits_to_set = BITS_PER_LONG;
		mask_to_set = ~0UL;
		p++;
	}
	if (len) {
		mask_to_set &= BITMAP_LAST_WORD_MASK(size);
		*p |= mask_to_set;
	}
}
EXPORT_SYMBOL(bitmap_set);

void bitmap_clear(unsigned long *map, unsigned int start, int len)
{
	unsigned long *p = map + BIT_WORD(start);
	const unsigned int size = start + len;
	int bits_to_clear = BITS_PER_LONG - (start % BITS_PER_LONG);
	unsigned long mask_to_clear = BITMAP_FIRST_WORD_MASK(start);

	while (len - bits_to_clear >= 0) {
		*p &= ~mask_to_clear;
		len -= bits_to_clear;
		bits_to_clear = BITS_PER_LONG;
		mask_to_clear = ~0UL;
		p++;
	}
	if (len) {
		mask_to_clear &= BITMAP_LAST_WORD_MASK(size);
		*p &= ~mask_to_clear;
	}
}
EXPORT_SYMBOL(bitmap_clear);

/*
 * bitmap_find_next_zero_area - find a contiguous aligned zero area
 * @map: The address to base the search on
 * @size: The bitmap size in bits
 * @start: The bitnumber to start searching at
 * @nr: The number of zeroed bits we're looking for
 * @align_mask: Alignment mask for zero area
 *
 * The @align_mask should be one less than a power of 2; the effect is that
 * the bit offset of all zero areas this function finds is multiples of that
 * power of 2. A @align_mask of 0 means no alignment is required.
 */
unsigned long bitmap_find_next_zero_area(unsigned long *map,
					 unsigned long size,
					 unsigned long start,
					 unsigned int nr,
					 unsigned long align_mask)
{
	unsigned long index, end, i;
again:
	index = find_next_zero_bit(map, size, start);

	/* Align allocation */
	index = __ALIGN_MASK(index, align_mask);

	end = index + nr;
	if (end > size)
		return end;
	i = find_next_bit(map, end, index);
	if (i < end) {
		start = i + 1;
		goto again;
	}
	return index;
}
EXPORT_SYMBOL(bitmap_find_next_zero_area);

/*
 * Bitmap printing & parsing functions: first version by Nadia Yvette Chambers,
 * second version by Paul Jackson, third by Joe Korty.
 */

#define CHUNKSZ				32
#define nbits_to_hold_value(val)	fls(val)
#define BASEDEC 10		/* fancier cpuset lists input in decimal */

/**
 * bitmap_scnprintf - convert bitmap to an ASCII hex string.
 * @buf: byte buffer into which string is placed
 * @buflen: reserved size of @buf, in bytes
 * @maskp: pointer to bitmap to convert
 * @nmaskbits: size of bitmap, in bits
 *
 * Exactly @nmaskbits bits are displayed.  Hex digits are grouped into
 * comma-separated sets of eight digits per set.  Returns the number of
 * characters which were written to *buf, excluding the trailing \0.
 */
int bitmap_scnprintf(char *buf, unsigned int buflen,
	const unsigned long *maskp, int nmaskbits)
{
	int i, word, bit, len = 0;
	unsigned long val;
	const char *sep = "";
	int chunksz;
	u32 chunkmask;

	chunksz = nmaskbits & (CHUNKSZ - 1);
	if (chunksz == 0)
		chunksz = CHUNKSZ;

	i = ALIGN(nmaskbits, CHUNKSZ) - CHUNKSZ;
	for (; i >= 0; i -= CHUNKSZ) {
		chunkmask = ((1ULL << chunksz) - 1);
		word = i / BITS_PER_LONG;
		bit = i % BITS_PER_LONG;
		val = (maskp[word] >> bit) & chunkmask;
		len += scnprintf(buf+len, buflen-len, "%s%0*lx", sep,
			(chunksz+3)/4, val);
		chunksz = CHUNKSZ;
		sep = ",";
	}
	return len;
}
EXPORT_SYMBOL(bitmap_scnprintf);

/**
 * __bitmap_parse - convert an ASCII hex string into a bitmap.
 * @buf: pointer to buffer containing string.
 * @buflen: buffer size in bytes.  If string is smaller than this
 *    then it must be terminated with a \0.
 * @is_user: location of buffer, 0 indicates kernel space
 * @maskp: pointer to bitmap array that will contain result.
 * @nmaskbits: size of bitmap, in bits.
 *
 * Commas group hex digits into chunks.  Each chunk defines exactly 32
 * bits of the resultant bitmask.  No chunk may specify a value larger
 * than 32 bits (%-EOVERFLOW), and if a chunk specifies a smaller value
 * then leading 0-bits are prepended.  %-EINVAL is returned for illegal
 * characters and for grouping errors such as "1,,5", ",44", "," and "".
 * Leading and trailing whitespace accepted, but not embedded whitespace.
 */
int __bitmap_parse(const char *buf, unsigned int buflen,
		int is_user, unsigned long *maskp,
		int nmaskbits)
{
	int c, old_c, totaldigits, ndigits, nchunks, nbits;
	u32 chunk;
	const char __user *ubuf = (const char __force_user *)buf;

	bitmap_zero(maskp, nmaskbits);

	nchunks = nbits = totaldigits = c = 0;
	do {
		chunk = ndigits = 0;

		/* Get the next chunk of the bitmap */
		while (buflen) {
			old_c = c;
			if (is_user) {
				if (__get_user(c, ubuf++))
					return -EFAULT;
			}
			else
				c = *buf++;
			buflen--;
			if (isspace(c))
				continue;

			/*
			 * If the last character was a space and the current
			 * character isn't '\0', we've got embedded whitespace.
			 * This is a no-no, so throw an error.
			 */
			if (totaldigits && c && isspace(old_c))
				return -EINVAL;

			/* A '\0' or a ',' signal the end of the chunk */
			if (c == '\0' || c == ',')
				break;

			if (!isxdigit(c))
				return -EINVAL;

			/*
			 * Make sure there are at least 4 free bits in 'chunk'.
			 * If not, this hexdigit will overflow 'chunk', so
			 * throw an error.
			 */
			if (chunk & ~((1UL << (CHUNKSZ - 4)) - 1))
				return -EOVERFLOW;

			chunk = (chunk << 4) | hex_to_bin(c);
			ndigits++; totaldigits++;
		}
		if (ndigits == 0)
			return -EINVAL;
		if (nchunks == 0 && chunk == 0)
			continue;

		__bitmap_shift_left(maskp, maskp, CHUNKSZ, nmaskbits);
		*maskp |= chunk;
		nchunks++;
		nbits += (nchunks == 1) ? nbits_to_hold_value(chunk) : CHUNKSZ;
		if (nbits > nmaskbits)
			return -EOVERFLOW;
	} while (buflen && c == ',');

	return 0;
}
EXPORT_SYMBOL(__bitmap_parse);

/**
 * bitmap_parse_user - convert an ASCII hex string in a user buffer into a bitmap
 *
 * @ubuf: pointer to user buffer containing string.
 * @ulen: buffer size in bytes.  If string is smaller than this
 *    then it must be terminated with a \0.
 * @maskp: pointer to bitmap array that will contain result.
 * @nmaskbits: size of bitmap, in bits.
 *
 * Wrapper for __bitmap_parse(), providing it with user buffer.
 *
 * We cannot have this as an inline function in bitmap.h because it needs
 * linux/uaccess.h to get the access_ok() declaration and this causes
 * cyclic dependencies.
 */
int bitmap_parse_user(const char __user *ubuf,
			unsigned int ulen, unsigned long *maskp,
			int nmaskbits)
{
	if (!access_ok(VERIFY_READ, ubuf, ulen))
		return -EFAULT;
	return __bitmap_parse((const char __force_kernel *)ubuf,
				ulen, 1, maskp, nmaskbits);

}
EXPORT_SYMBOL(bitmap_parse_user);

/*
 * bscnl_emit(buf, buflen, rbot, rtop, bp)
 *
 * Helper routine for bitmap_scnlistprintf().  Write decimal number
 * or range to buf, suppressing output past buf+buflen, with optional
 * comma-prefix.  Return len of what was written to *buf, excluding the
 * trailing \0.
 */
static inline int bscnl_emit(char *buf, int buflen, int rbot, int rtop, int len)
{
	if (len > 0)
		len += scnprintf(buf + len, buflen - len, ",");
	if (rbot == rtop)
		len += scnprintf(buf + len, buflen - len, "%d", rbot);
	else
		len += scnprintf(buf + len, buflen - len, "%d-%d", rbot, rtop);
	return len;
}

/**
 * bitmap_scnlistprintf - convert bitmap to list format ASCII string
 * @buf: byte buffer into which string is placed
 * @buflen: reserved size of @buf, in bytes
 * @maskp: pointer to bitmap to convert
 * @nmaskbits: size of bitmap, in bits
 *
 * Output format is a comma-separated list of decimal numbers and
 * ranges.  Consecutively set bits are shown as two hyphen-separated
 * decimal numbers, the smallest and largest bit numbers set in
 * the range.  Output format is compatible with the format
 * accepted as input by bitmap_parselist().
 *
 * The return value is the number of characters which were written to *buf
 * excluding the trailing '\0', as per ISO C99's scnprintf.
 */
int bitmap_scnlistprintf(char *buf, unsigned int buflen,
	const unsigned long *maskp, int nmaskbits)
{
	int len = 0;
	/* current bit is 'cur', most recently seen range is [rbot, rtop] */
	int cur, rbot, rtop;

	if (buflen == 0)
		return 0;
	buf[0] = 0;

	rbot = cur = find_first_bit(maskp, nmaskbits);
	while (cur < nmaskbits) {
		rtop = cur;
		cur = find_next_bit(maskp, nmaskbits, cur+1);
		if (cur >= nmaskbits || cur > rtop + 1) {
			len = bscnl_emit(buf, buflen, rbot, rtop, len);
			rbot = cur;
		}
	}
	return len;
}
EXPORT_SYMBOL(bitmap_scnlistprintf);

/**
 * __bitmap_parselist - convert list format ASCII string to bitmap
 * @buf: read nul-terminated user string from this buffer
 * @buflen: buffer size in bytes.  If string is smaller than this
 *    then it must be terminated with a \0.
 * @is_user: location of buffer, 0 indicates kernel space
 * @maskp: write resulting mask here
 * @nmaskbits: number of bits in mask to be written
 *
 * Input format is a comma-separated list of decimal numbers and
 * ranges.  Consecutively set bits are shown as two hyphen-separated
 * decimal numbers, the smallest and largest bit numbers set in
 * the range.
 *
 * Returns 0 on success, -errno on invalid input strings.
 * Error values:
 *    %-EINVAL: second number in range smaller than first
 *    %-EINVAL: invalid character in string
 *    %-ERANGE: bit number specified too large for mask
 */
static int __bitmap_parselist(const char *buf, unsigned int buflen,
		int is_user, unsigned long *maskp,
		int nmaskbits)
{
	unsigned a, b;
	int c, old_c, totaldigits;
<<<<<<< HEAD
	const char __user *ubuf = (const char __force_user *)buf;
	int exp_digit, in_range;
=======
	const char __user __force *ubuf = (const char __user __force *)buf;
	int at_start, in_range;
>>>>>>> fcd9bfdb

	totaldigits = c = 0;
	bitmap_zero(maskp, nmaskbits);
	do {
		at_start = 1;
		in_range = 0;
		a = b = 0;

		/* Get the next cpu# or a range of cpu#'s */
		while (buflen) {
			old_c = c;
			if (is_user) {
				if (__get_user(c, ubuf++))
					return -EFAULT;
			} else
				c = *buf++;
			buflen--;
			if (isspace(c))
				continue;

			/*
			 * If the last character was a space and the current
			 * character isn't '\0', we've got embedded whitespace.
			 * This is a no-no, so throw an error.
			 */
			if (totaldigits && c && isspace(old_c))
				return -EINVAL;

			/* A '\0' or a ',' signal the end of a cpu# or range */
			if (c == '\0' || c == ',')
				break;

			if (c == '-') {
				if (at_start || in_range)
					return -EINVAL;
				b = 0;
				in_range = 1;
				continue;
			}

			if (!isdigit(c))
				return -EINVAL;

			b = b * 10 + (c - '0');
			if (!in_range)
				a = b;
			at_start = 0;
			totaldigits++;
		}
		if (!(a <= b))
			return -EINVAL;
		if (b >= nmaskbits)
			return -ERANGE;
		if (!at_start) {
			while (a <= b) {
				set_bit(a, maskp);
				a++;
			}
		}
	} while (buflen && c == ',');
	return 0;
}

int bitmap_parselist(const char *bp, unsigned long *maskp, int nmaskbits)
{
	char *nl  = strchrnul(bp, '\n');
	int len = nl - bp;

	return __bitmap_parselist(bp, len, 0, maskp, nmaskbits);
}
EXPORT_SYMBOL(bitmap_parselist);


/**
 * bitmap_parselist_user()
 *
 * @ubuf: pointer to user buffer containing string.
 * @ulen: buffer size in bytes.  If string is smaller than this
 *    then it must be terminated with a \0.
 * @maskp: pointer to bitmap array that will contain result.
 * @nmaskbits: size of bitmap, in bits.
 *
 * Wrapper for bitmap_parselist(), providing it with user buffer.
 *
 * We cannot have this as an inline function in bitmap.h because it needs
 * linux/uaccess.h to get the access_ok() declaration and this causes
 * cyclic dependencies.
 */
int bitmap_parselist_user(const char __user *ubuf,
			unsigned int ulen, unsigned long *maskp,
			int nmaskbits)
{
	if (!access_ok(VERIFY_READ, ubuf, ulen))
		return -EFAULT;
	return __bitmap_parselist((const char __force_kernel *)ubuf,
					ulen, 1, maskp, nmaskbits);
}
EXPORT_SYMBOL(bitmap_parselist_user);


/**
 * bitmap_pos_to_ord - find ordinal of set bit at given position in bitmap
 *	@buf: pointer to a bitmap
 *	@pos: a bit position in @buf (0 <= @pos < @bits)
 *	@bits: number of valid bit positions in @buf
 *
 * Map the bit at position @pos in @buf (of length @bits) to the
 * ordinal of which set bit it is.  If it is not set or if @pos
 * is not a valid bit position, map to -1.
 *
 * If for example, just bits 4 through 7 are set in @buf, then @pos
 * values 4 through 7 will get mapped to 0 through 3, respectively,
 * and other @pos values will get mapped to -1.  When @pos value 7
 * gets mapped to (returns) @ord value 3 in this example, that means
 * that bit 7 is the 3rd (starting with 0th) set bit in @buf.
 *
 * The bit positions 0 through @bits are valid positions in @buf.
 */
static int bitmap_pos_to_ord(const unsigned long *buf, int pos, int bits)
{
	int i, ord;

	if (pos < 0 || pos >= bits || !test_bit(pos, buf))
		return -1;

	i = find_first_bit(buf, bits);
	ord = 0;
	while (i < pos) {
		i = find_next_bit(buf, bits, i + 1);
	     	ord++;
	}
	BUG_ON(i != pos);

	return ord;
}

/**
 * bitmap_ord_to_pos - find position of n-th set bit in bitmap
 *	@buf: pointer to bitmap
 *	@ord: ordinal bit position (n-th set bit, n >= 0)
 *	@bits: number of valid bit positions in @buf
 *
 * Map the ordinal offset of bit @ord in @buf to its position in @buf.
 * Value of @ord should be in range 0 <= @ord < weight(buf), else
 * results are undefined.
 *
 * If for example, just bits 4 through 7 are set in @buf, then @ord
 * values 0 through 3 will get mapped to 4 through 7, respectively,
 * and all other @ord values return undefined values.  When @ord value 3
 * gets mapped to (returns) @pos value 7 in this example, that means
 * that the 3rd set bit (starting with 0th) is at position 7 in @buf.
 *
 * The bit positions 0 through @bits are valid positions in @buf.
 */
int bitmap_ord_to_pos(const unsigned long *buf, int ord, int bits)
{
	int pos = 0;

	if (ord >= 0 && ord < bits) {
		int i;

		for (i = find_first_bit(buf, bits);
		     i < bits && ord > 0;
		     i = find_next_bit(buf, bits, i + 1))
	     		ord--;
		if (i < bits && ord == 0)
			pos = i;
	}

	return pos;
}

/**
 * bitmap_remap - Apply map defined by a pair of bitmaps to another bitmap
 *	@dst: remapped result
 *	@src: subset to be remapped
 *	@old: defines domain of map
 *	@new: defines range of map
 *	@bits: number of bits in each of these bitmaps
 *
 * Let @old and @new define a mapping of bit positions, such that
 * whatever position is held by the n-th set bit in @old is mapped
 * to the n-th set bit in @new.  In the more general case, allowing
 * for the possibility that the weight 'w' of @new is less than the
 * weight of @old, map the position of the n-th set bit in @old to
 * the position of the m-th set bit in @new, where m == n % w.
 *
 * If either of the @old and @new bitmaps are empty, or if @src and
 * @dst point to the same location, then this routine copies @src
 * to @dst.
 *
 * The positions of unset bits in @old are mapped to themselves
 * (the identify map).
 *
 * Apply the above specified mapping to @src, placing the result in
 * @dst, clearing any bits previously set in @dst.
 *
 * For example, lets say that @old has bits 4 through 7 set, and
 * @new has bits 12 through 15 set.  This defines the mapping of bit
 * position 4 to 12, 5 to 13, 6 to 14 and 7 to 15, and of all other
 * bit positions unchanged.  So if say @src comes into this routine
 * with bits 1, 5 and 7 set, then @dst should leave with bits 1,
 * 13 and 15 set.
 */
void bitmap_remap(unsigned long *dst, const unsigned long *src,
		const unsigned long *old, const unsigned long *new,
		int bits)
{
	int oldbit, w;

	if (dst == src)		/* following doesn't handle inplace remaps */
		return;
	bitmap_zero(dst, bits);

	w = bitmap_weight(new, bits);
	for_each_set_bit(oldbit, src, bits) {
	     	int n = bitmap_pos_to_ord(old, oldbit, bits);

		if (n < 0 || w == 0)
			set_bit(oldbit, dst);	/* identity map */
		else
			set_bit(bitmap_ord_to_pos(new, n % w, bits), dst);
	}
}
EXPORT_SYMBOL(bitmap_remap);

/**
 * bitmap_bitremap - Apply map defined by a pair of bitmaps to a single bit
 *	@oldbit: bit position to be mapped
 *	@old: defines domain of map
 *	@new: defines range of map
 *	@bits: number of bits in each of these bitmaps
 *
 * Let @old and @new define a mapping of bit positions, such that
 * whatever position is held by the n-th set bit in @old is mapped
 * to the n-th set bit in @new.  In the more general case, allowing
 * for the possibility that the weight 'w' of @new is less than the
 * weight of @old, map the position of the n-th set bit in @old to
 * the position of the m-th set bit in @new, where m == n % w.
 *
 * The positions of unset bits in @old are mapped to themselves
 * (the identify map).
 *
 * Apply the above specified mapping to bit position @oldbit, returning
 * the new bit position.
 *
 * For example, lets say that @old has bits 4 through 7 set, and
 * @new has bits 12 through 15 set.  This defines the mapping of bit
 * position 4 to 12, 5 to 13, 6 to 14 and 7 to 15, and of all other
 * bit positions unchanged.  So if say @oldbit is 5, then this routine
 * returns 13.
 */
int bitmap_bitremap(int oldbit, const unsigned long *old,
				const unsigned long *new, int bits)
{
	int w = bitmap_weight(new, bits);
	int n = bitmap_pos_to_ord(old, oldbit, bits);
	if (n < 0 || w == 0)
		return oldbit;
	else
		return bitmap_ord_to_pos(new, n % w, bits);
}
EXPORT_SYMBOL(bitmap_bitremap);

/**
 * bitmap_onto - translate one bitmap relative to another
 *	@dst: resulting translated bitmap
 * 	@orig: original untranslated bitmap
 * 	@relmap: bitmap relative to which translated
 *	@bits: number of bits in each of these bitmaps
 *
 * Set the n-th bit of @dst iff there exists some m such that the
 * n-th bit of @relmap is set, the m-th bit of @orig is set, and
 * the n-th bit of @relmap is also the m-th _set_ bit of @relmap.
 * (If you understood the previous sentence the first time your
 * read it, you're overqualified for your current job.)
 *
 * In other words, @orig is mapped onto (surjectively) @dst,
 * using the map { <n, m> | the n-th bit of @relmap is the
 * m-th set bit of @relmap }.
 *
 * Any set bits in @orig above bit number W, where W is the
 * weight of (number of set bits in) @relmap are mapped nowhere.
 * In particular, if for all bits m set in @orig, m >= W, then
 * @dst will end up empty.  In situations where the possibility
 * of such an empty result is not desired, one way to avoid it is
 * to use the bitmap_fold() operator, below, to first fold the
 * @orig bitmap over itself so that all its set bits x are in the
 * range 0 <= x < W.  The bitmap_fold() operator does this by
 * setting the bit (m % W) in @dst, for each bit (m) set in @orig.
 *
 * Example [1] for bitmap_onto():
 *  Let's say @relmap has bits 30-39 set, and @orig has bits
 *  1, 3, 5, 7, 9 and 11 set.  Then on return from this routine,
 *  @dst will have bits 31, 33, 35, 37 and 39 set.
 *
 *  When bit 0 is set in @orig, it means turn on the bit in
 *  @dst corresponding to whatever is the first bit (if any)
 *  that is turned on in @relmap.  Since bit 0 was off in the
 *  above example, we leave off that bit (bit 30) in @dst.
 *
 *  When bit 1 is set in @orig (as in the above example), it
 *  means turn on the bit in @dst corresponding to whatever
 *  is the second bit that is turned on in @relmap.  The second
 *  bit in @relmap that was turned on in the above example was
 *  bit 31, so we turned on bit 31 in @dst.
 *
 *  Similarly, we turned on bits 33, 35, 37 and 39 in @dst,
 *  because they were the 4th, 6th, 8th and 10th set bits
 *  set in @relmap, and the 4th, 6th, 8th and 10th bits of
 *  @orig (i.e. bits 3, 5, 7 and 9) were also set.
 *
 *  When bit 11 is set in @orig, it means turn on the bit in
 *  @dst corresponding to whatever is the twelfth bit that is
 *  turned on in @relmap.  In the above example, there were
 *  only ten bits turned on in @relmap (30..39), so that bit
 *  11 was set in @orig had no affect on @dst.
 *
 * Example [2] for bitmap_fold() + bitmap_onto():
 *  Let's say @relmap has these ten bits set:
 *		40 41 42 43 45 48 53 61 74 95
 *  (for the curious, that's 40 plus the first ten terms of the
 *  Fibonacci sequence.)
 *
 *  Further lets say we use the following code, invoking
 *  bitmap_fold() then bitmap_onto, as suggested above to
 *  avoid the possibility of an empty @dst result:
 *
 *	unsigned long *tmp;	// a temporary bitmap's bits
 *
 *	bitmap_fold(tmp, orig, bitmap_weight(relmap, bits), bits);
 *	bitmap_onto(dst, tmp, relmap, bits);
 *
 *  Then this table shows what various values of @dst would be, for
 *  various @orig's.  I list the zero-based positions of each set bit.
 *  The tmp column shows the intermediate result, as computed by
 *  using bitmap_fold() to fold the @orig bitmap modulo ten
 *  (the weight of @relmap).
 *
 *      @orig           tmp            @dst
 *      0                0             40
 *      1                1             41
 *      9                9             95
 *      10               0             40 (*)
 *      1 3 5 7          1 3 5 7       41 43 48 61
 *      0 1 2 3 4        0 1 2 3 4     40 41 42 43 45
 *      0 9 18 27        0 9 8 7       40 61 74 95
 *      0 10 20 30       0             40
 *      0 11 22 33       0 1 2 3       40 41 42 43
 *      0 12 24 36       0 2 4 6       40 42 45 53
 *      78 102 211       1 2 8         41 42 74 (*)
 *
 * (*) For these marked lines, if we hadn't first done bitmap_fold()
 *     into tmp, then the @dst result would have been empty.
 *
 * If either of @orig or @relmap is empty (no set bits), then @dst
 * will be returned empty.
 *
 * If (as explained above) the only set bits in @orig are in positions
 * m where m >= W, (where W is the weight of @relmap) then @dst will
 * once again be returned empty.
 *
 * All bits in @dst not set by the above rule are cleared.
 */
void bitmap_onto(unsigned long *dst, const unsigned long *orig,
			const unsigned long *relmap, int bits)
{
	int n, m;       	/* same meaning as in above comment */

	if (dst == orig)	/* following doesn't handle inplace mappings */
		return;
	bitmap_zero(dst, bits);

	/*
	 * The following code is a more efficient, but less
	 * obvious, equivalent to the loop:
	 *	for (m = 0; m < bitmap_weight(relmap, bits); m++) {
	 *		n = bitmap_ord_to_pos(orig, m, bits);
	 *		if (test_bit(m, orig))
	 *			set_bit(n, dst);
	 *	}
	 */

	m = 0;
	for_each_set_bit(n, relmap, bits) {
		/* m == bitmap_pos_to_ord(relmap, n, bits) */
		if (test_bit(m, orig))
			set_bit(n, dst);
		m++;
	}
}
EXPORT_SYMBOL(bitmap_onto);

/**
 * bitmap_fold - fold larger bitmap into smaller, modulo specified size
 *	@dst: resulting smaller bitmap
 *	@orig: original larger bitmap
 *	@sz: specified size
 *	@bits: number of bits in each of these bitmaps
 *
 * For each bit oldbit in @orig, set bit oldbit mod @sz in @dst.
 * Clear all other bits in @dst.  See further the comment and
 * Example [2] for bitmap_onto() for why and how to use this.
 */
void bitmap_fold(unsigned long *dst, const unsigned long *orig,
			int sz, int bits)
{
	int oldbit;

	if (dst == orig)	/* following doesn't handle inplace mappings */
		return;
	bitmap_zero(dst, bits);

	for_each_set_bit(oldbit, orig, bits)
		set_bit(oldbit % sz, dst);
}
EXPORT_SYMBOL(bitmap_fold);

/*
 * Common code for bitmap_*_region() routines.
 *	bitmap: array of unsigned longs corresponding to the bitmap
 *	pos: the beginning of the region
 *	order: region size (log base 2 of number of bits)
 *	reg_op: operation(s) to perform on that region of bitmap
 *
 * Can set, verify and/or release a region of bits in a bitmap,
 * depending on which combination of REG_OP_* flag bits is set.
 *
 * A region of a bitmap is a sequence of bits in the bitmap, of
 * some size '1 << order' (a power of two), aligned to that same
 * '1 << order' power of two.
 *
 * Returns 1 if REG_OP_ISFREE succeeds (region is all zero bits).
 * Returns 0 in all other cases and reg_ops.
 */

enum {
	REG_OP_ISFREE,		/* true if region is all zero bits */
	REG_OP_ALLOC,		/* set all bits in region */
	REG_OP_RELEASE,		/* clear all bits in region */
};

static int __reg_op(unsigned long *bitmap, unsigned int pos, int order, int reg_op)
{
	int nbits_reg;		/* number of bits in region */
	int index;		/* index first long of region in bitmap */
	int offset;		/* bit offset region in bitmap[index] */
	int nlongs_reg;		/* num longs spanned by region in bitmap */
	int nbitsinlong;	/* num bits of region in each spanned long */
	unsigned long mask;	/* bitmask for one long of region */
	int i;			/* scans bitmap by longs */
	int ret = 0;		/* return value */

	/*
	 * Either nlongs_reg == 1 (for small orders that fit in one long)
	 * or (offset == 0 && mask == ~0UL) (for larger multiword orders.)
	 */
	nbits_reg = 1 << order;
	index = pos / BITS_PER_LONG;
	offset = pos - (index * BITS_PER_LONG);
	nlongs_reg = BITS_TO_LONGS(nbits_reg);
	nbitsinlong = min(nbits_reg,  BITS_PER_LONG);

	/*
	 * Can't do "mask = (1UL << nbitsinlong) - 1", as that
	 * overflows if nbitsinlong == BITS_PER_LONG.
	 */
	mask = (1UL << (nbitsinlong - 1));
	mask += mask - 1;
	mask <<= offset;

	switch (reg_op) {
	case REG_OP_ISFREE:
		for (i = 0; i < nlongs_reg; i++) {
			if (bitmap[index + i] & mask)
				goto done;
		}
		ret = 1;	/* all bits in region free (zero) */
		break;

	case REG_OP_ALLOC:
		for (i = 0; i < nlongs_reg; i++)
			bitmap[index + i] |= mask;
		break;

	case REG_OP_RELEASE:
		for (i = 0; i < nlongs_reg; i++)
			bitmap[index + i] &= ~mask;
		break;
	}
done:
	return ret;
}

/**
 * bitmap_find_free_region - find a contiguous aligned mem region
 *	@bitmap: array of unsigned longs corresponding to the bitmap
 *	@bits: number of bits in the bitmap
 *	@order: region size (log base 2 of number of bits) to find
 *
 * Find a region of free (zero) bits in a @bitmap of @bits bits and
 * allocate them (set them to one).  Only consider regions of length
 * a power (@order) of two, aligned to that power of two, which
 * makes the search algorithm much faster.
 *
 * Return the bit offset in bitmap of the allocated region,
 * or -errno on failure.
 */
int bitmap_find_free_region(unsigned long *bitmap, unsigned int bits, int order)
{
	unsigned int pos, end;		/* scans bitmap by regions of size order */

	for (pos = 0 ; (end = pos + (1U << order)) <= bits; pos = end) {
		if (!__reg_op(bitmap, pos, order, REG_OP_ISFREE))
			continue;
		__reg_op(bitmap, pos, order, REG_OP_ALLOC);
		return pos;
	}
	return -ENOMEM;
}
EXPORT_SYMBOL(bitmap_find_free_region);

/**
 * bitmap_release_region - release allocated bitmap region
 *	@bitmap: array of unsigned longs corresponding to the bitmap
 *	@pos: beginning of bit region to release
 *	@order: region size (log base 2 of number of bits) to release
 *
 * This is the complement to __bitmap_find_free_region() and releases
 * the found region (by clearing it in the bitmap).
 *
 * No return value.
 */
void bitmap_release_region(unsigned long *bitmap, unsigned int pos, int order)
{
	__reg_op(bitmap, pos, order, REG_OP_RELEASE);
}
EXPORT_SYMBOL(bitmap_release_region);

/**
 * bitmap_allocate_region - allocate bitmap region
 *	@bitmap: array of unsigned longs corresponding to the bitmap
 *	@pos: beginning of bit region to allocate
 *	@order: region size (log base 2 of number of bits) to allocate
 *
 * Allocate (set bits in) a specified region of a bitmap.
 *
 * Return 0 on success, or %-EBUSY if specified region wasn't
 * free (not all bits were zero).
 */
int bitmap_allocate_region(unsigned long *bitmap, unsigned int pos, int order)
{
	if (!__reg_op(bitmap, pos, order, REG_OP_ISFREE))
		return -EBUSY;
	return __reg_op(bitmap, pos, order, REG_OP_ALLOC);
}
EXPORT_SYMBOL(bitmap_allocate_region);

/**
 * bitmap_copy_le - copy a bitmap, putting the bits into little-endian order.
 * @dst:   destination buffer
 * @src:   bitmap to copy
 * @nbits: number of bits in the bitmap
 *
 * Require nbits % BITS_PER_LONG == 0.
 */
void bitmap_copy_le(void *dst, const unsigned long *src, int nbits)
{
	unsigned long *d = dst;
	int i;

	for (i = 0; i < nbits/BITS_PER_LONG; i++) {
		if (BITS_PER_LONG == 64)
			d[i] = cpu_to_le64(src[i]);
		else
			d[i] = cpu_to_le32(src[i]);
	}
}
EXPORT_SYMBOL(bitmap_copy_le);<|MERGE_RESOLUTION|>--- conflicted
+++ resolved
@@ -609,13 +609,8 @@
 {
 	unsigned a, b;
 	int c, old_c, totaldigits;
-<<<<<<< HEAD
 	const char __user *ubuf = (const char __force_user *)buf;
-	int exp_digit, in_range;
-=======
-	const char __user __force *ubuf = (const char __user __force *)buf;
 	int at_start, in_range;
->>>>>>> fcd9bfdb
 
 	totaldigits = c = 0;
 	bitmap_zero(maskp, nmaskbits);
